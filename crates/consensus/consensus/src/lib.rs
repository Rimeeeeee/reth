--- conflicted
+++ resolved
@@ -395,13 +395,6 @@
         /// The block's timestamp.
         timestamp: u64,
     },
-<<<<<<< HEAD
-
-    /// Error when the hash of block access list is different from the expected hash.
-    #[error("mismatched block access list hash: {0}")]
-    BodyBlockAccessListHashDiff(GotExpectedBoxed<B256>),
-
-=======
     /// Error when the block is too large.
     #[error("block is too large: {rlp_length} > {max_rlp_length}")]
     BlockTooLarge {
@@ -410,7 +403,11 @@
         /// The maximum allowed RLP length.
         max_rlp_length: usize,
     },
->>>>>>> e9a57a72
+
+    /// Error when the hash of block access list is different from the expected hash.
+    #[error("mismatched block access list hash: {0}")]
+    BodyBlockAccessListHashDiff(GotExpectedBoxed<B256>),
+
     /// Other, likely an injected L2 error.
     #[error("{0}")]
     Other(String),
