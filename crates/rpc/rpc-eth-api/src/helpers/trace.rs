//! Loads a pending block from database. Helper trait for `eth_` call and trace RPC methods.

use super::{Call, LoadBlock, LoadState, LoadTransaction};
use crate::FromEvmError;
use alloy_consensus::{transaction::TxHashRef, BlockHeader};
use alloy_primitives::B256;
use alloy_rpc_types_eth::{BlockId, TransactionInfo};
use futures::Future;
use reth_chainspec::ChainSpecProvider;
use reth_errors::ProviderError;
use reth_evm::{
    evm::EvmFactoryExt, system_calls::SystemCaller, tracing::TracingCtx, ConfigureEvm, Database,
    Evm, EvmEnvFor, EvmFor, HaltReasonFor, InspectorFor, TxEnvFor,
};
use reth_primitives_traits::{BlockBody, Recovered, RecoveredBlock};
<<<<<<< HEAD
use reth_revm::{
    database::StateProviderDatabase,
    db::{bal::BalDatabaseError, State},
};
use reth_rpc_eth_types::{
    cache::db::{StateCacheDb, StateCacheDbRefMutWrapper, StateProviderTraitObjWrapper},
    EthApiError,
};
=======
use reth_revm::{database::StateProviderDatabase, db::State};
use reth_rpc_eth_types::{cache::db::StateCacheDb, EthApiError};
>>>>>>> 014f115c
use reth_storage_api::{ProviderBlock, ProviderTx};
use revm::{context::Block, context_interface::result::ResultAndState, DatabaseCommit};
use revm_inspectors::tracing::{TracingInspector, TracingInspectorConfig};
use std::sync::Arc;

/// Executes CPU heavy tasks.
pub trait Trace: LoadState<Error: FromEvmError<Self::Evm>> + Call {
    /// Executes the [`TxEnvFor`] with [`reth_evm::EvmEnv`] against the given [Database] without
    /// committing state changes.
    fn inspect<DB, I>(
        &self,
        db: DB,
        evm_env: EvmEnvFor<Self::Evm>,
        tx_env: TxEnvFor<Self::Evm>,
        inspector: I,
    ) -> Result<ResultAndState<HaltReasonFor<Self::Evm>>, Self::Error>
    where
        DB: Database<Error = BalDatabaseError<ProviderError>>,
        I: InspectorFor<Self::Evm, DB>,
    {
        let mut evm = self.evm_config().evm_with_env_and_inspector(db, evm_env, inspector);
        evm.transact(tx_env).map_err(Self::Error::from_evm_err)
    }

    /// Executes the transaction on top of the given [`BlockId`] with a tracer configured by the
    /// config.
    ///
    /// The callback is then called with the [`TracingInspector`] and the [`ResultAndState`] after
    /// the configured [`reth_evm::EvmEnv`] was inspected.
    ///
    /// Caution: this is blocking
    fn trace_at<F, R>(
        &self,
        evm_env: EvmEnvFor<Self::Evm>,
        tx_env: TxEnvFor<Self::Evm>,
        config: TracingInspectorConfig,
        at: BlockId,
        f: F,
    ) -> impl Future<Output = Result<R, Self::Error>> + Send
    where
        R: Send + 'static,
        F: FnOnce(
                TracingInspector,
                ResultAndState<HaltReasonFor<Self::Evm>>,
            ) -> Result<R, Self::Error>
            + Send
            + 'static,
    {
        self.with_state_at_block(at, move |this, state| {
            let mut db = State::builder()
                .with_database(StateProviderDatabase::new(state))
                .with_bal_builder()
                .build();
            db.bal_state.bal_index = 0;
            db.bal_state.bal_builder = Some(revm::state::bal::Bal::new());
            let mut inspector = TracingInspector::new(config);
            let res = this.inspect(&mut db, evm_env, tx_env, &mut inspector)?;
            f(inspector, res)
        })
    }

    /// Same as [`trace_at`](Self::trace_at) but also provides the used database to the callback.
    ///
    /// Executes the transaction on top of the given [`BlockId`] with a tracer configured by the
    /// config.
    ///
    /// The callback is then called with the [`TracingInspector`] and the [`ResultAndState`] after
    /// the configured [`reth_evm::EvmEnv`] was inspected.
    fn spawn_trace_at_with_state<F, R>(
        &self,
        evm_env: EvmEnvFor<Self::Evm>,
        tx_env: TxEnvFor<Self::Evm>,
        config: TracingInspectorConfig,
        at: BlockId,
        f: F,
    ) -> impl Future<Output = Result<R, Self::Error>> + Send
    where
        F: FnOnce(
                TracingInspector,
                ResultAndState<HaltReasonFor<Self::Evm>>,
                StateCacheDb,
            ) -> Result<R, Self::Error>
            + Send
            + 'static,
        R: Send + 'static,
    {
<<<<<<< HEAD
        let this = self.clone();
        self.spawn_with_state_at_block(at, move |state| {
            let mut db = State::builder()
                .with_database(StateProviderDatabase::new(state))
                .with_bal_builder()
                .build();
            db.bal_state.bal_index = 0;
            db.bal_state.bal_builder = Some(revm::state::bal::Bal::new());
=======
        self.spawn_with_state_at_block(at, move |this, mut db| {
>>>>>>> 014f115c
            let mut inspector = TracingInspector::new(config);
            let res = this.inspect(&mut db, evm_env, tx_env, &mut inspector)?;
            f(inspector, res, db)
        })
    }

    /// Retrieves the transaction if it exists and returns its trace.
    ///
    /// Before the transaction is traced, all previous transaction in the block are applied to the
    /// state by executing them first.
    /// The callback `f` is invoked with the [`ResultAndState`] after the transaction was executed
    /// and the database that points to the beginning of the transaction.
    ///
    /// Note: Implementers should use a threadpool where blocking is allowed, such as
    /// [`BlockingTaskPool`](reth_tasks::pool::BlockingTaskPool).
    fn spawn_trace_transaction_in_block<F, R>(
        &self,
        hash: B256,
        config: TracingInspectorConfig,
        f: F,
    ) -> impl Future<Output = Result<Option<R>, Self::Error>> + Send
    where
        Self: LoadTransaction,
        F: FnOnce(
                TransactionInfo,
                TracingInspector,
                ResultAndState<HaltReasonFor<Self::Evm>>,
                StateCacheDb,
            ) -> Result<R, Self::Error>
            + Send
            + 'static,
        R: Send + 'static,
    {
        self.spawn_trace_transaction_in_block_with_inspector(hash, TracingInspector::new(config), f)
    }

    /// Retrieves the transaction if it exists and returns its trace.
    ///
    /// Before the transaction is traced, all previous transaction in the block are applied to the
    /// state by executing them first.
    /// The callback `f` is invoked with the [`ResultAndState`] after the transaction was executed
    /// and the database that points to the beginning of the transaction.
    ///
    /// Note: Implementers should use a threadpool where blocking is allowed, such as
    /// [`BlockingTaskPool`](reth_tasks::pool::BlockingTaskPool).
    fn spawn_trace_transaction_in_block_with_inspector<Insp, F, R>(
        &self,
        hash: B256,
        mut inspector: Insp,
        f: F,
    ) -> impl Future<Output = Result<Option<R>, Self::Error>> + Send
    where
        Self: LoadTransaction,
        F: FnOnce(
                TransactionInfo,
                Insp,
                ResultAndState<HaltReasonFor<Self::Evm>>,
                StateCacheDb,
            ) -> Result<R, Self::Error>
            + Send
            + 'static,
        Insp: for<'a> InspectorFor<Self::Evm, &'a mut StateCacheDb> + Send + 'static,
        R: Send + 'static,
    {
        async move {
            let (transaction, block) = match self.transaction_and_block(hash).await? {
                None => return Ok(None),
                Some(res) => res,
            };
            let (tx, tx_info) = transaction.split();

            let (evm_env, _) = self.evm_env_at(block.hash().into()).await?;

            // we need to get the state of the parent block because we're essentially replaying the
            // block the transaction is included in
            let parent_block = block.parent_hash();

<<<<<<< HEAD
            let this = self.clone();
            self.spawn_with_state_at_block(parent_block.into(), move |state| {
                let mut db = State::builder()
                    .with_database(StateProviderDatabase::new(state))
                    .with_bal_builder()
                    .build();
                db.bal_state.bal_index = 0;
                db.bal_state.bal_builder = Some(revm::state::bal::Bal::new());
=======
            self.spawn_with_state_at_block(parent_block, move |this, mut db| {
>>>>>>> 014f115c
                let block_txs = block.transactions_recovered();

                this.apply_pre_execution_changes(&block, &mut db, &evm_env)?;

                // replay all transactions prior to the targeted transaction
                this.replay_transactions_until(&mut db, evm_env.clone(), block_txs, *tx.tx_hash())?;

                let tx_env = this.evm_config().tx_env(tx);
                let res = this.inspect(&mut db, evm_env, tx_env, &mut inspector)?;
                f(tx_info, inspector, res, db)
            })
            .await
            .map(Some)
        }
    }

    /// Executes all transactions of a block up to a given index.
    ///
    /// If a `highest_index` is given, this will only execute the first `highest_index`
    /// transactions, in other words, it will stop executing transactions after the
    /// `highest_index`th transaction. If `highest_index` is `None`, all transactions
    /// are executed.
    fn trace_block_until<F, R>(
        &self,
        block_id: BlockId,
        block: Option<Arc<RecoveredBlock<ProviderBlock<Self::Provider>>>>,
        highest_index: Option<u64>,
        config: TracingInspectorConfig,
        f: F,
    ) -> impl Future<Output = Result<Option<Vec<R>>, Self::Error>> + Send
    where
        Self: LoadBlock,
        F: Fn(
                TransactionInfo,
                TracingCtx<
                    '_,
                    Recovered<&ProviderTx<Self::Provider>>,
                    EvmFor<Self::Evm, &mut StateCacheDb, TracingInspector>,
                >,
            ) -> Result<R, Self::Error>
            + Send
            + 'static,
        R: Send + 'static,
    {
        self.trace_block_until_with_inspector(
            block_id,
            block,
            highest_index,
            move || TracingInspector::new(config),
            f,
        )
    }

    /// Executes all transactions of a block.
    ///
    /// If a `highest_index` is given, this will only execute the first `highest_index`
    /// transactions, in other words, it will stop executing transactions after the
    /// `highest_index`th transaction.
    ///
    /// Note: This expect tx index to be 0-indexed, so the first transaction is at index 0.
    ///
    /// This accepts a `inspector_setup` closure that returns the inspector to be used for tracing
    /// the transactions.
    fn trace_block_until_with_inspector<Setup, Insp, F, R>(
        &self,
        block_id: BlockId,
        block: Option<Arc<RecoveredBlock<ProviderBlock<Self::Provider>>>>,
        highest_index: Option<u64>,
        mut inspector_setup: Setup,
        f: F,
    ) -> impl Future<Output = Result<Option<Vec<R>>, Self::Error>> + Send
    where
        Self: LoadBlock,
        F: Fn(
                TransactionInfo,
                TracingCtx<
                    '_,
                    Recovered<&ProviderTx<Self::Provider>>,
                    EvmFor<Self::Evm, &mut StateCacheDb, Insp>,
                >,
            ) -> Result<R, Self::Error>
            + Send
            + 'static,
        Setup: FnMut() -> Insp + Send + 'static,
        Insp: Clone + for<'a> InspectorFor<Self::Evm, &'a mut StateCacheDb>,
        R: Send + 'static,
    {
        async move {
            let block = async {
                if block.is_some() {
                    return Ok(block)
                }
                self.recovered_block(block_id).await
            };

            let ((evm_env, _), block) = futures::try_join!(self.evm_env_at(block_id), block)?;

            let Some(block) = block else { return Ok(None) };

            if block.body().transactions().is_empty() {
                // nothing to trace
                return Ok(Some(Vec::new()))
            }

            // replay all transactions of the block
            // we need to get the state of the parent block because we're replaying this block
            // on top of its parent block's state
            self.spawn_with_state_at_block(block.parent_hash(), move |this, mut db| {
                let block_hash = block.hash();

                let block_number = evm_env.block_env.number().saturating_to();
                let base_fee = evm_env.block_env.basefee();

<<<<<<< HEAD
                // now get the state
                let state = this.state_at_block_id(state_at.into()).await?;
                let mut db = State::builder()
                    .with_database(StateProviderDatabase::new(StateProviderTraitObjWrapper(&state)))
                    .with_bal_builder()
                    .build();
                db.bal_state.bal_index = 0;
                db.bal_state.bal_builder = Some(revm::state::bal::Bal::new());
=======
>>>>>>> 014f115c
                this.apply_pre_execution_changes(&block, &mut db, &evm_env)?;

                // prepare transactions, we do everything upfront to reduce time spent with open
                // state
                let max_transactions = highest_index.map_or_else(
                    || block.body().transaction_count(),
                    |highest| {
                        // we need + 1 because the index is 0-based
                        highest as usize + 1
                    },
                );

                let mut idx = 0;

                let results = this
                    .evm_config()
                    .evm_factory()
                    .create_tracer(&mut db, evm_env, inspector_setup())
                    .try_trace_many(block.transactions_recovered().take(max_transactions), |ctx| {
                        let tx_info = TransactionInfo {
                            hash: Some(*ctx.tx.tx_hash()),
                            index: Some(idx),
                            block_hash: Some(block_hash),
                            block_number: Some(block_number),
                            base_fee: Some(base_fee),
                        };
                        idx += 1;

                        f(tx_info, ctx)
                    })
                    .collect::<Result<_, _>>()?;

                Ok(Some(results))
            })
            .await
        }
    }

    /// Executes all transactions of a block and returns a list of callback results invoked for each
    /// transaction in the block.
    ///
    /// This
    /// 1. fetches all transactions of the block
    /// 2. configures the EVM env
    /// 3. loops over all transactions and executes them
    /// 4. calls the callback with the transaction info, the execution result, the changed state
    ///    _after_ the transaction [`StateProviderDatabase`] and the database that points to the
    ///    state right _before_ the transaction.
    fn trace_block_with<F, R>(
        &self,
        block_id: BlockId,
        block: Option<Arc<RecoveredBlock<ProviderBlock<Self::Provider>>>>,
        config: TracingInspectorConfig,
        f: F,
    ) -> impl Future<Output = Result<Option<Vec<R>>, Self::Error>> + Send
    where
        Self: LoadBlock,
        // This is the callback that's invoked for each transaction with the inspector, the result,
        // state and db
        F: Fn(
                TransactionInfo,
                TracingCtx<
                    '_,
                    Recovered<&ProviderTx<Self::Provider>>,
                    EvmFor<Self::Evm, &mut StateCacheDb, TracingInspector>,
                >,
            ) -> Result<R, Self::Error>
            + Send
            + 'static,
        R: Send + 'static,
    {
        self.trace_block_until(block_id, block, None, config, f)
    }

    /// Executes all transactions of a block and returns a list of callback results invoked for each
    /// transaction in the block.
    ///
    /// This
    /// 1. fetches all transactions of the block
    /// 2. configures the EVM env
    /// 3. loops over all transactions and executes them
    /// 4. calls the callback with the transaction info, the execution result, the changed state
    ///    _after_ the transaction `EvmState` and the database that points to the state right
    ///    _before_ the transaction, in other words the state the transaction was executed on:
    ///    `changed_state = tx(cached_state)`
    ///
    /// This accepts a `inspector_setup` closure that returns the inspector to be used for tracing
    /// a transaction. This is invoked for each transaction.
    fn trace_block_inspector<Setup, Insp, F, R>(
        &self,
        block_id: BlockId,
        block: Option<Arc<RecoveredBlock<ProviderBlock<Self::Provider>>>>,
        insp_setup: Setup,
        f: F,
    ) -> impl Future<Output = Result<Option<Vec<R>>, Self::Error>> + Send
    where
        Self: LoadBlock,
        // This is the callback that's invoked for each transaction with the inspector, the result,
        // state and db
        F: Fn(
                TransactionInfo,
                TracingCtx<
                    '_,
                    Recovered<&ProviderTx<Self::Provider>>,
                    EvmFor<Self::Evm, &mut StateCacheDb, Insp>,
                >,
            ) -> Result<R, Self::Error>
            + Send
            + 'static,
        Setup: FnMut() -> Insp + Send + 'static,
        Insp: Clone + for<'a> InspectorFor<Self::Evm, &'a mut StateCacheDb>,
        R: Send + 'static,
    {
        self.trace_block_until_with_inspector(block_id, block, None, insp_setup, f)
    }

    /// Applies chain-specific state transitions required before executing a block.
    ///
    /// Note: This should only be called when tracing an entire block vs individual transactions.
    /// When tracing transaction on top of an already committed block state, those transitions are
    /// already applied.
    fn apply_pre_execution_changes<DB: Send + Database + DatabaseCommit>(
        &self,
        block: &RecoveredBlock<ProviderBlock<Self::Provider>>,
        db: &mut DB,
        evm_env: &EvmEnvFor<Self::Evm>,
    ) -> Result<(), Self::Error> {
        let mut system_caller = SystemCaller::new(self.provider().chain_spec());

        // apply relevant system calls
        let mut evm = self.evm_config().evm_with_env(db, evm_env.clone());
        system_caller.apply_pre_execution_changes(block.header(), &mut evm).map_err(|err| {
            EthApiError::EvmCustom(format!("failed to apply 4788 system call {err}"))
        })?;

        Ok(())
    }
}<|MERGE_RESOLUTION|>--- conflicted
+++ resolved
@@ -13,19 +13,11 @@
     Evm, EvmEnvFor, EvmFor, HaltReasonFor, InspectorFor, TxEnvFor,
 };
 use reth_primitives_traits::{BlockBody, Recovered, RecoveredBlock};
-<<<<<<< HEAD
 use reth_revm::{
     database::StateProviderDatabase,
     db::{bal::BalDatabaseError, State},
 };
-use reth_rpc_eth_types::{
-    cache::db::{StateCacheDb, StateCacheDbRefMutWrapper, StateProviderTraitObjWrapper},
-    EthApiError,
-};
-=======
-use reth_revm::{database::StateProviderDatabase, db::State};
 use reth_rpc_eth_types::{cache::db::StateCacheDb, EthApiError};
->>>>>>> 014f115c
 use reth_storage_api::{ProviderBlock, ProviderTx};
 use revm::{context::Block, context_interface::result::ResultAndState, DatabaseCommit};
 use revm_inspectors::tracing::{TracingInspector, TracingInspectorConfig};
@@ -112,18 +104,7 @@
             + 'static,
         R: Send + 'static,
     {
-<<<<<<< HEAD
-        let this = self.clone();
-        self.spawn_with_state_at_block(at, move |state| {
-            let mut db = State::builder()
-                .with_database(StateProviderDatabase::new(state))
-                .with_bal_builder()
-                .build();
-            db.bal_state.bal_index = 0;
-            db.bal_state.bal_builder = Some(revm::state::bal::Bal::new());
-=======
         self.spawn_with_state_at_block(at, move |this, mut db| {
->>>>>>> 014f115c
             let mut inspector = TracingInspector::new(config);
             let res = this.inspect(&mut db, evm_env, tx_env, &mut inspector)?;
             f(inspector, res, db)
@@ -201,18 +182,7 @@
             // block the transaction is included in
             let parent_block = block.parent_hash();
 
-<<<<<<< HEAD
-            let this = self.clone();
-            self.spawn_with_state_at_block(parent_block.into(), move |state| {
-                let mut db = State::builder()
-                    .with_database(StateProviderDatabase::new(state))
-                    .with_bal_builder()
-                    .build();
-                db.bal_state.bal_index = 0;
-                db.bal_state.bal_builder = Some(revm::state::bal::Bal::new());
-=======
             self.spawn_with_state_at_block(parent_block, move |this, mut db| {
->>>>>>> 014f115c
                 let block_txs = block.transactions_recovered();
 
                 this.apply_pre_execution_changes(&block, &mut db, &evm_env)?;
@@ -326,17 +296,6 @@
                 let block_number = evm_env.block_env.number().saturating_to();
                 let base_fee = evm_env.block_env.basefee();
 
-<<<<<<< HEAD
-                // now get the state
-                let state = this.state_at_block_id(state_at.into()).await?;
-                let mut db = State::builder()
-                    .with_database(StateProviderDatabase::new(StateProviderTraitObjWrapper(&state)))
-                    .with_bal_builder()
-                    .build();
-                db.bal_state.bal_index = 0;
-                db.bal_state.bal_builder = Some(revm::state::bal::Bal::new());
-=======
->>>>>>> 014f115c
                 this.apply_pre_execution_changes(&block, &mut db, &evm_env)?;
 
                 // prepare transactions, we do everything upfront to reduce time spent with open
