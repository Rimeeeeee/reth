--- conflicted
+++ resolved
@@ -103,15 +103,6 @@
         self.eth_api()
             .spawn_with_state_at_block(block.parent_hash(), move |eth_api, mut db| {
                 let mut results = Vec::with_capacity(block.body().transactions().len());
-<<<<<<< HEAD
-                let mut db = State::builder()
-                    .with_database(StateProviderDatabase::new(state))
-                    .with_bal_builder()
-                    .build();
-                db.bal_state.bal_index = 0;
-                db.bal_state.bal_builder = Some(revm::state::bal::Bal::new());
-=======
->>>>>>> 014f115c
 
                 eth_api.apply_pre_execution_changes(&block, &mut db, &evm_env)?;
 
@@ -243,18 +234,7 @@
                 // configure env for the target transaction
                 let tx = transaction.into_recovered();
 
-<<<<<<< HEAD
-                let mut db = State::builder()
-                    .with_database(StateProviderDatabase::new(state))
-                    .with_bal_builder()
-                    .build();
-                db.bal_state.bal_index = 0;
-                db.bal_state.bal_builder = Some(revm::state::bal::Bal::new());
-
-                this.eth_api().apply_pre_execution_changes(&block, &mut db, &evm_env)?;
-=======
                 eth_api.apply_pre_execution_changes(&block, &mut db, &evm_env)?;
->>>>>>> 014f115c
 
                 // replay all transactions prior to the targeted transaction
                 let index = eth_api.replay_transactions_until(
@@ -439,15 +419,6 @@
             .spawn_with_state_at_block(at, move |eth_api, mut db| {
                 // the outer vec for the bundles
                 let mut all_bundles = Vec::with_capacity(bundles.len());
-<<<<<<< HEAD
-                let mut db = State::builder()
-                    .with_database(StateProviderDatabase::new(state))
-                    .with_bal_builder()
-                    .build();
-                db.bal_state.bal_index = 0;
-                db.bal_state.bal_builder = Some(revm::state::bal::Bal::new());
-=======
->>>>>>> 014f115c
 
                 if replay_block_txs {
                     // only need to replay the transactions in the block if not all transactions are
@@ -1344,13 +1315,13 @@
         delegate!(self => inspector.step_end(interp, context))
     }
 
-    fn log(&mut self, context: &mut CTX, log: Log) {
-        delegate!(self => inspector.log(context, log))
-    }
-
-    fn log_full(&mut self, interp: &mut Interpreter, context: &mut CTX, log: Log) {
-        delegate!(self => inspector.log_full(interp, context, log))
-    }
+    // fn log(&mut self, context: &mut CTX, log: Log) {
+    //     //delegate!(self => inspector.log(context, log))
+    // }
+
+    // fn log_full(&mut self, interp: &mut Interpreter, context: &mut CTX, log: Log) {
+    //     delegate!(self => inspector.log_full(interp, context, log))
+    // }
 
     fn call(&mut self, context: &mut CTX, inputs: &mut CallInputs) -> Option<CallOutcome> {
         delegate!(self => inspector.call(context, inputs))
