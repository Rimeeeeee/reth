//! `Eth` Sim bundle implementation and helpers.

use alloy_consensus::{transaction::TxHashRef, BlockHeader};
use alloy_eips::BlockNumberOrTag;
use alloy_evm::{env::BlockEnvironment, overrides::apply_block_overrides};
use alloy_primitives::U256;
use alloy_rpc_types_eth::BlockId;
use alloy_rpc_types_mev::{
    BundleItem, Inclusion, MevSendBundle, Privacy, RefundConfig, SimBundleLogs, SimBundleOverrides,
    SimBundleResponse, Validity,
};
use jsonrpsee::core::RpcResult;
use reth_evm::{ConfigureEvm, Evm};
use reth_primitives_traits::Recovered;
use reth_rpc_api::MevSimApiServer;
use reth_rpc_eth_api::{
    helpers::{block::LoadBlock, Call, EthTransactions},
    FromEthApiError, FromEvmError,
};
use reth_rpc_eth_types::{utils::recover_raw_transaction, EthApiError};
use reth_storage_api::ProviderTx;
use reth_tasks::pool::BlockingTaskGuard;
use reth_transaction_pool::{PoolPooledTx, PoolTransaction, TransactionPool};
use revm::{
    context::Block, context_interface::result::ResultAndState, DatabaseCommit, DatabaseRef,
};
use std::{sync::Arc, time::Duration};
use tracing::trace;

/// Maximum bundle depth
const MAX_NESTED_BUNDLE_DEPTH: usize = 5;

/// Maximum body size
const MAX_BUNDLE_BODY_SIZE: usize = 50;

/// Default simulation timeout
const DEFAULT_SIM_TIMEOUT: Duration = Duration::from_secs(5);

/// Maximum simulation timeout
const MAX_SIM_TIMEOUT: Duration = Duration::from_secs(30);

/// Maximum payout cost
const SBUNDLE_PAYOUT_MAX_COST: u64 = 30_000;

/// A flattened representation of a bundle item containing transaction and associated metadata.
#[derive(Clone, Debug)]
pub struct FlattenedBundleItem<T> {
    /// The signed transaction
    pub tx: Recovered<T>,
    /// Whether the transaction is allowed to revert
    pub can_revert: bool,
    /// Item-level inclusion constraints
    pub inclusion: Inclusion,
    /// Optional validity constraints for the bundle item
    pub validity: Option<Validity>,
    /// Optional privacy settings for the bundle item
    pub privacy: Option<Privacy>,
    /// Optional refund percent for the bundle item
    pub refund_percent: Option<u64>,
    /// Optional refund configs for the bundle item
    pub refund_configs: Option<Vec<RefundConfig>>,
}

/// `Eth` sim bundle implementation.
pub struct EthSimBundle<Eth> {
    /// All nested fields bundled together.
    inner: Arc<EthSimBundleInner<Eth>>,
}

impl<Eth> EthSimBundle<Eth> {
    /// Create a new `EthSimBundle` instance.
    pub fn new(eth_api: Eth, blocking_task_guard: BlockingTaskGuard) -> Self {
        Self { inner: Arc::new(EthSimBundleInner { eth_api, blocking_task_guard }) }
    }

    /// Access the underlying `Eth` API.
    pub fn eth_api(&self) -> &Eth {
        &self.inner.eth_api
    }
}

impl<Eth> EthSimBundle<Eth>
where
    Eth: EthTransactions + LoadBlock + Call + 'static,
{
    /// Flattens a potentially nested bundle into a list of individual transactions in a
    /// `FlattenedBundleItem` with their associated metadata. This handles recursive bundle
    /// processing up to `MAX_NESTED_BUNDLE_DEPTH` and `MAX_BUNDLE_BODY_SIZE`, preserving
    /// inclusion, validity and privacy settings from parent bundles.
    fn parse_and_flatten_bundle(
        &self,
        request: &MevSendBundle,
    ) -> Result<Vec<FlattenedBundleItem<ProviderTx<Eth::Provider>>>, EthApiError> {
        let mut items = Vec::new();

        // Stack for processing bundles
        let mut stack = Vec::new();

        // Start with initial bundle, index 0, and depth 1
        stack.push((request, 0, 1));

        while let Some((current_bundle, mut idx, depth)) = stack.pop() {
            // Check max depth
            if depth > MAX_NESTED_BUNDLE_DEPTH {
                return Err(EthApiError::InvalidParams(EthSimBundleError::MaxDepth.to_string()));
            }

            // Determine inclusion, validity, and privacy
            let inclusion = &current_bundle.inclusion;
            let validity = &current_bundle.validity;
            let privacy = &current_bundle.privacy;

            // Validate inclusion parameters
            let block_number = inclusion.block_number();
            let max_block_number = inclusion.max_block_number().unwrap_or(block_number);

            if max_block_number < block_number || block_number == 0 {
                return Err(EthApiError::InvalidParams(
                    EthSimBundleError::InvalidInclusion.to_string(),
                ));
            }

            // Validate bundle body size
            if current_bundle.bundle_body.len() > MAX_BUNDLE_BODY_SIZE {
                return Err(EthApiError::InvalidParams(
                    EthSimBundleError::BundleTooLarge.to_string(),
                ));
            }

            // Validate validity and refund config
            if let Some(validity) = &current_bundle.validity {
                // Validate refund entries
                if let Some(refunds) = &validity.refund {
                    let mut total_percent = 0;
                    for refund in refunds {
                        if refund.body_idx as usize >= current_bundle.bundle_body.len() {
                            return Err(EthApiError::InvalidParams(
                                EthSimBundleError::InvalidValidity.to_string(),
                            ));
                        }
                        if 100 - total_percent < refund.percent {
                            return Err(EthApiError::InvalidParams(
                                EthSimBundleError::InvalidValidity.to_string(),
                            ));
                        }
                        total_percent += refund.percent;
                    }
                }

                // Validate refund configs
                if let Some(refund_configs) = &validity.refund_config {
                    let mut total_percent = 0;
                    for refund_config in refund_configs {
                        if 100 - total_percent < refund_config.percent {
                            return Err(EthApiError::InvalidParams(
                                EthSimBundleError::InvalidValidity.to_string(),
                            ));
                        }
                        total_percent += refund_config.percent;
                    }
                }
            }

            let body = &current_bundle.bundle_body;

            // Process items in the current bundle
            while idx < body.len() {
                match &body[idx] {
                    BundleItem::Tx { tx, can_revert } => {
                        let tx = recover_raw_transaction::<PoolPooledTx<Eth::Pool>>(tx)?;
                        let tx = tx.map(
                            <Eth::Pool as TransactionPool>::Transaction::pooled_into_consensus,
                        );

                        let refund_percent =
                            validity.as_ref().and_then(|v| v.refund.as_ref()).and_then(|refunds| {
                                refunds.iter().find_map(|refund| {
                                    (refund.body_idx as usize == idx).then_some(refund.percent)
                                })
                            });
                        let refund_configs =
                            validity.as_ref().and_then(|v| v.refund_config.clone());

                        // Create FlattenedBundleItem with current inclusion, validity, and privacy
                        let flattened_item = FlattenedBundleItem {
                            tx,
                            can_revert: *can_revert,
                            inclusion: inclusion.clone(),
                            validity: validity.clone(),
                            privacy: privacy.clone(),
                            refund_percent,
                            refund_configs,
                        };

                        // Add to items
                        items.push(flattened_item);

                        idx += 1;
                    }
                    BundleItem::Bundle { bundle } => {
                        // Push the current bundle and next index onto the stack to resume later
                        stack.push((current_bundle, idx + 1, depth));

                        // process the nested bundle next
                        stack.push((bundle, 0, depth + 1));
                        break;
                    }
                    BundleItem::Hash { hash: _ } => {
                        // Hash-only items are not allowed
                        return Err(EthApiError::InvalidParams(
                            EthSimBundleError::InvalidBundle.to_string(),
                        ));
                    }
                }
            }
        }

        Ok(items)
    }

    async fn sim_bundle_inner(
        &self,
        request: MevSendBundle,
        overrides: SimBundleOverrides,
        logs: bool,
    ) -> Result<SimBundleResponse, Eth::Error> {
        let SimBundleOverrides { parent_block, block_overrides, .. } = overrides;

        // Parse and validate bundle
        // Also, flatten the bundle here so that its easier to process
        let flattened_bundle = self.parse_and_flatten_bundle(&request)?;

        let block_id = parent_block.unwrap_or(BlockId::Number(BlockNumberOrTag::Latest));
        let (mut evm_env, current_block_id) = self.eth_api().evm_env_at(block_id).await?;
        let current_block = self.eth_api().recovered_block(current_block_id).await?;
        let current_block = current_block.ok_or(EthApiError::HeaderNotFound(block_id))?;

        let eth_api = self.inner.eth_api.clone();

        let sim_response = self
            .inner
            .eth_api
            .spawn_with_state_at_block(current_block_id, move |_, mut db| {
                // Setup environment
                let current_block_number = current_block.number();
                let coinbase = evm_env.block_env.beneficiary();
                let basefee = evm_env.block_env.basefee();
<<<<<<< HEAD
                let mut db = State::builder()
                    .with_database(StateProviderDatabase::new(state))
                    .with_bal_builder()
                    .build();
                db.bal_state.bal_index = 0;
                db.bal_state.bal_builder = Some(revm::state::bal::Bal::new());
=======
>>>>>>> 014f115c

                // apply overrides
                apply_block_overrides(block_overrides, &mut db, evm_env.block_env.inner_mut());

                let initial_coinbase_balance = DatabaseRef::basic_ref(&db, coinbase)
                    .map_err(EthApiError::from_eth_err)?
                    .map(|acc| acc.balance)
                    .unwrap_or_default();

                let mut coinbase_balance_before_tx = initial_coinbase_balance;
                let mut total_gas_used = 0;
                let mut total_profit = U256::ZERO;
                let mut refundable_value = U256::ZERO;
                let mut body_logs: Vec<SimBundleLogs> = Vec::new();

                let mut evm = eth_api.evm_config().evm_with_env(db, evm_env);
                let mut log_index = 0;

                for (tx_index, item) in flattened_bundle.iter().enumerate() {
                    // Check inclusion constraints
                    let block_number = item.inclusion.block_number();
                    let max_block_number =
                        item.inclusion.max_block_number().unwrap_or(block_number);

                    if current_block_number < block_number ||
                        current_block_number > max_block_number
                    {
                        return Err(EthApiError::InvalidParams(
                            EthSimBundleError::InvalidInclusion.to_string(),
                        )
                        .into());
                    }

                    let ResultAndState { result, state } = evm
                        .transact(eth_api.evm_config().tx_env(&item.tx))
                        .map_err(Eth::Error::from_evm_err)?;

                    if !result.is_success() && !item.can_revert {
                        return Err(EthApiError::InvalidParams(
                            EthSimBundleError::BundleTransactionFailed.to_string(),
                        )
                        .into());
                    }

                    let gas_used = result.gas_used();
                    total_gas_used += gas_used;

                    // coinbase is always present in the result state
                    let coinbase_balance_after_tx =
                        state.get(&coinbase).map(|acc| acc.info.balance).unwrap_or_default();

                    let coinbase_diff =
                        coinbase_balance_after_tx.saturating_sub(coinbase_balance_before_tx);
                    total_profit += coinbase_diff;

                    // Add to refundable value if this tx does not have a refund percent
                    if item.refund_percent.is_none() {
                        refundable_value += coinbase_diff;
                    }

                    // Update coinbase balance before next tx
                    coinbase_balance_before_tx = coinbase_balance_after_tx;

                    // Collect logs if requested
                    // TODO: since we are looping over iteratively, we are not collecting bundle
                    // logs. We should collect bundle logs when we are processing the bundle items.
                    if logs {
                        let tx_logs = result
                            .logs()
                            .iter()
                            .map(|log| {
                                let full_log = alloy_rpc_types_eth::Log {
                                    inner: log.clone(),
                                    block_hash: None,
                                    block_number: None,
                                    block_timestamp: None,
                                    transaction_hash: Some(*item.tx.tx_hash()),
                                    transaction_index: Some(tx_index as u64),
                                    log_index: Some(log_index),
                                    removed: false,
                                };
                                log_index += 1;
                                full_log
                            })
                            .collect();
                        let sim_bundle_logs =
                            SimBundleLogs { tx_logs: Some(tx_logs), bundle_logs: None };
                        body_logs.push(sim_bundle_logs);
                    }

                    // Apply state changes
                    evm.db_mut().commit(state);
                }

                // After processing all transactions, process refunds
                for item in &flattened_bundle {
                    if let Some(refund_percent) = item.refund_percent {
                        // Get refund configurations
                        let refund_configs = item.refund_configs.clone().unwrap_or_else(|| {
                            vec![RefundConfig { address: item.tx.signer(), percent: 100 }]
                        });

                        // Calculate payout transaction fee
                        let payout_tx_fee = U256::from(basefee) *
                            U256::from(SBUNDLE_PAYOUT_MAX_COST) *
                            U256::from(refund_configs.len() as u64);

                        // Add gas used for payout transactions
                        total_gas_used += SBUNDLE_PAYOUT_MAX_COST * refund_configs.len() as u64;

                        // Calculate allocated refundable value (payout value)
                        let payout_value =
                            refundable_value * U256::from(refund_percent) / U256::from(100);

                        if payout_tx_fee > payout_value {
                            return Err(EthApiError::InvalidParams(
                                EthSimBundleError::NegativeProfit.to_string(),
                            )
                            .into());
                        }

                        // Subtract payout value from total profit
                        total_profit = total_profit.checked_sub(payout_value).ok_or(
                            EthApiError::InvalidParams(
                                EthSimBundleError::NegativeProfit.to_string(),
                            ),
                        )?;

                        // Adjust refundable value
                        refundable_value = refundable_value.checked_sub(payout_value).ok_or(
                            EthApiError::InvalidParams(
                                EthSimBundleError::NegativeProfit.to_string(),
                            ),
                        )?;
                    }
                }

                // Calculate mev gas price
                let mev_gas_price = if total_gas_used != 0 {
                    total_profit / U256::from(total_gas_used)
                } else {
                    U256::ZERO
                };

                Ok(SimBundleResponse {
                    success: true,
                    state_block: current_block_number,
                    error: None,
                    logs: Some(body_logs),
                    gas_used: total_gas_used,
                    mev_gas_price,
                    profit: total_profit,
                    refundable_value,
                    exec_error: None,
                    revert: None,
                })
            })
            .await?;

        Ok(sim_response)
    }
}

#[async_trait::async_trait]
impl<Eth> MevSimApiServer for EthSimBundle<Eth>
where
    Eth: EthTransactions + LoadBlock + Call + 'static,
{
    async fn sim_bundle(
        &self,
        request: MevSendBundle,
        overrides: SimBundleOverrides,
    ) -> RpcResult<SimBundleResponse> {
        trace!("mev_simBundle called, request: {:?}, overrides: {:?}", request, overrides);

        let override_timeout = overrides.timeout;

        let timeout = override_timeout
            .map(Duration::from_secs)
            .map(|d| d.min(MAX_SIM_TIMEOUT))
            .unwrap_or(DEFAULT_SIM_TIMEOUT);

        let bundle_res =
            tokio::time::timeout(timeout, Self::sim_bundle_inner(self, request, overrides, true))
                .await
                .map_err(|_| {
                    EthApiError::InvalidParams(EthSimBundleError::BundleTimeout.to_string())
                })?;

        bundle_res.map_err(Into::into)
    }
}

/// Container type for `EthSimBundle` internals
#[derive(Debug)]
struct EthSimBundleInner<Eth> {
    /// Access to commonly used code of the `eth` namespace
    eth_api: Eth,
    // restrict the number of concurrent tracing calls.
    #[expect(dead_code)]
    blocking_task_guard: BlockingTaskGuard,
}

impl<Eth> std::fmt::Debug for EthSimBundle<Eth> {
    fn fmt(&self, f: &mut std::fmt::Formatter<'_>) -> std::fmt::Result {
        f.debug_struct("EthSimBundle").finish_non_exhaustive()
    }
}

impl<Eth> Clone for EthSimBundle<Eth> {
    fn clone(&self) -> Self {
        Self { inner: Arc::clone(&self.inner) }
    }
}

/// [`EthSimBundle`] specific errors.
#[derive(Debug, thiserror::Error)]
pub enum EthSimBundleError {
    /// Thrown when max depth is reached
    #[error("max depth reached")]
    MaxDepth,
    /// Thrown when a bundle is unmatched
    #[error("unmatched bundle")]
    UnmatchedBundle,
    /// Thrown when a bundle is too large
    #[error("bundle too large")]
    BundleTooLarge,
    /// Thrown when validity is invalid
    #[error("invalid validity")]
    InvalidValidity,
    /// Thrown when inclusion is invalid
    #[error("invalid inclusion")]
    InvalidInclusion,
    /// Thrown when a bundle is invalid
    #[error("invalid bundle")]
    InvalidBundle,
    /// Thrown when a bundle simulation times out
    #[error("bundle simulation timed out")]
    BundleTimeout,
    /// Thrown when a transaction is reverted in a bundle
    #[error("bundle transaction failed")]
    BundleTransactionFailed,
    /// Thrown when a bundle simulation returns negative profit
    #[error("bundle simulation returned negative profit")]
    NegativeProfit,
}<|MERGE_RESOLUTION|>--- conflicted
+++ resolved
@@ -245,15 +245,6 @@
                 let current_block_number = current_block.number();
                 let coinbase = evm_env.block_env.beneficiary();
                 let basefee = evm_env.block_env.basefee();
-<<<<<<< HEAD
-                let mut db = State::builder()
-                    .with_database(StateProviderDatabase::new(state))
-                    .with_bal_builder()
-                    .build();
-                db.bal_state.bal_index = 0;
-                db.bal_state.bal_builder = Some(revm::state::bal::Bal::new());
-=======
->>>>>>> 014f115c
 
                 // apply overrides
                 apply_block_overrides(block_overrides, &mut db, evm_env.block_env.inner_mut());
