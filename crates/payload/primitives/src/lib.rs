--- conflicted
+++ resolved
@@ -159,8 +159,10 @@
         //    built payload does not fall within the time frame of the Osaka fork.
         return Err(EngineObjectValidationError::UnsupportedFork)
     }
-
-<<<<<<< HEAD
+    if version.is_v4() && kind == MessageValidationKind::GetPayload && is_osaka {
+        return Err(EngineObjectValidationError::UnsupportedFork)
+    }
+
     let is_amsterdam = chain_spec.is_amsterdam_active_at_timestamp(timestamp);
     if version.is_v6() && !is_amsterdam {
         // From the Engine API spec:
@@ -170,10 +172,7 @@
         //
         // 1. Client software MUST return -38005: Unsupported fork error if the timestamp of the
         //    built payload does not fall within the time frame of the Amsterdam fork.
-=======
-    // `engine_getPayloadV4` MUST reject payloads with a timestamp >= Osaka.
-    if version.is_v4() && kind == MessageValidationKind::GetPayload && is_osaka {
->>>>>>> 014f115c
+
         return Err(EngineObjectValidationError::UnsupportedFork)
     }
 
