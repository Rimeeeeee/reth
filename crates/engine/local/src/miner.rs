--- conflicted
+++ resolved
@@ -217,11 +217,7 @@
             eyre::bail!("No payload")
         };
 
-<<<<<<< HEAD
-        let block = payload.block();
-=======
         let header = payload.block().sealed_header().clone();
->>>>>>> 7f40013c
         let payload = T::block_to_payload(payload.block().clone());
         let res = self.to_engine.new_payload(payload).await?;
 
