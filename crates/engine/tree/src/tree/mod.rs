use crate::{
    backfill::{BackfillAction, BackfillSyncState},
    chain::FromOrchestrator,
    engine::{DownloadRequest, EngineApiEvent, EngineApiKind, EngineApiRequest, FromEngine},
    persistence::PersistenceHandle,
    tree::{error::InsertPayloadError, metrics::EngineApiMetrics, payload_validator::TreeCtx},
};
use alloy_consensus::BlockHeader;
use alloy_eips::{eip1898::BlockWithParent, merge::EPOCH_SLOTS, BlockNumHash, NumHash};
use alloy_evm::block::StateChangeSource;
use alloy_primitives::B256;
use alloy_rpc_types_engine::{
    ForkchoiceState, PayloadStatus, PayloadStatusEnum, PayloadValidationError,
};
use error::{InsertBlockError, InsertBlockFatalError};
use persistence_state::CurrentPersistenceAction;
use reth_chain_state::{
    CanonicalInMemoryState, ExecutedBlock, ExecutedBlockWithTrieUpdates, ExecutedTrieUpdates,
    MemoryOverlayStateProvider, NewCanonicalChain,
};
use reth_consensus::{Consensus, FullConsensus};
use reth_engine_primitives::{
    BeaconEngineMessage, BeaconOnNewPayloadError, ConsensusEngineEvent, ExecutionPayload,
    ForkchoiceStateTracker, OnForkChoiceUpdated,
};
use reth_errors::{ConsensusError, ProviderResult};
use reth_evm::{ConfigureEvm, OnStateHook};
use reth_payload_builder::PayloadBuilderHandle;
use reth_payload_primitives::{
    BuiltPayload, EngineApiMessageVersion, NewPayloadError, PayloadBuilderAttributes, PayloadTypes,
};
use reth_primitives_traits::{NodePrimitives, RecoveredBlock, SealedBlock, SealedHeader};
use reth_provider::{
    providers::ConsistentDbView, BlockNumReader, BlockReader, DBProvider, DatabaseProviderFactory,
    HashedPostStateProvider, ProviderError, StateProviderBox, StateProviderFactory, StateReader,
    StateRootProvider, TransactionVariant,
};
use reth_revm::database::StateProviderDatabase;
use reth_stages_api::ControlFlow;
use reth_trie::{HashedPostState, TrieInput};
use reth_trie_db::DatabaseHashedPostState;
use revm::state::EvmState;
use state::TreeState;
use std::{
    fmt::Debug,
    sync::{
        mpsc::{Receiver, RecvError, RecvTimeoutError, Sender},
        Arc,
    },
    time::Instant,
};
use tokio::sync::{
    mpsc::{unbounded_channel, UnboundedReceiver, UnboundedSender},
    oneshot::{self, error::TryRecvError},
};
use tracing::*;

mod block_buffer;
mod cached_state;
pub mod error;
mod instrumented_state;
mod invalid_headers;
mod metrics;
mod payload_processor;
pub mod payload_validator;
mod persistence_state;
pub mod precompile_cache;
#[cfg(test)]
mod tests;
// TODO(alexey): compare trie updates in `insert_block_inner`
#[expect(unused)]
mod trie_updates;

use crate::tree::error::AdvancePersistenceError;
pub use block_buffer::BlockBuffer;
pub use invalid_headers::InvalidHeaderCache;
pub use payload_processor::*;
pub use payload_validator::{BasicEngineValidator, EngineValidator};
pub use persistence_state::PersistenceState;
pub use reth_engine_primitives::TreeConfig;
use reth_trie::KeccakKeyHasher;

pub mod state;

/// The largest gap for which the tree will be used to sync individual blocks by downloading them.
///
/// This is the default threshold, and represents the distance (gap) from the local head to a
/// new (canonical) block, e.g. the forkchoice head block. If the block distance from the local head
/// exceeds this threshold, the pipeline will be used to backfill the gap more efficiently.
///
/// E.g.: Local head `block.number` is 100 and the forkchoice head `block.number` is 133 (more than
/// an epoch has slots), then this exceeds the threshold at which the pipeline should be used to
/// backfill this gap.
pub(crate) const MIN_BLOCKS_FOR_PIPELINE_RUN: u64 = EPOCH_SLOTS;

/// A builder for creating state providers that can be used across threads.
#[derive(Clone, Debug)]
pub struct StateProviderBuilder<N: NodePrimitives, P> {
    /// The provider factory used to create providers.
    provider_factory: P,
    /// The historical block hash to fetch state from.
    historical: B256,
    /// The blocks that form the chain from historical to target and are in memory.
    overlay: Option<Vec<ExecutedBlockWithTrieUpdates<N>>>,
}

impl<N: NodePrimitives, P> StateProviderBuilder<N, P> {
    /// Creates a new state provider from the provider factory, historical block hash and optional
    /// overlaid blocks.
    pub const fn new(
        provider_factory: P,
        historical: B256,
        overlay: Option<Vec<ExecutedBlockWithTrieUpdates<N>>>,
    ) -> Self {
        Self { provider_factory, historical, overlay }
    }
}

impl<N: NodePrimitives, P> StateProviderBuilder<N, P>
where
    P: BlockReader + StateProviderFactory + StateReader + Clone,
{
    /// Creates a new state provider from this builder.
    pub fn build(&self) -> ProviderResult<StateProviderBox> {
        let mut provider = self.provider_factory.state_by_block_hash(self.historical)?;
        if let Some(overlay) = self.overlay.clone() {
            provider = Box::new(MemoryOverlayStateProvider::new(provider, overlay))
        }
        Ok(provider)
    }
}

/// Tracks the state of the engine api internals.
///
/// This type is not shareable.
#[derive(Debug)]
pub struct EngineApiTreeState<N: NodePrimitives> {
    /// Tracks the state of the blockchain tree.
    tree_state: TreeState<N>,
    /// Tracks the forkchoice state updates received by the CL.
    forkchoice_state_tracker: ForkchoiceStateTracker,
    /// Buffer of detached blocks.
    buffer: BlockBuffer<N::Block>,
    /// Tracks the header of invalid payloads that were rejected by the engine because they're
    /// invalid.
    invalid_headers: InvalidHeaderCache,
}

impl<N: NodePrimitives> EngineApiTreeState<N> {
    fn new(
        block_buffer_limit: u32,
        max_invalid_header_cache_length: u32,
        canonical_block: BlockNumHash,
        engine_kind: EngineApiKind,
    ) -> Self {
        Self {
            invalid_headers: InvalidHeaderCache::new(max_invalid_header_cache_length),
            buffer: BlockBuffer::new(block_buffer_limit),
            tree_state: TreeState::new(canonical_block, engine_kind),
            forkchoice_state_tracker: ForkchoiceStateTracker::default(),
        }
    }
}

/// The outcome of a tree operation.
#[derive(Debug)]
pub struct TreeOutcome<T> {
    /// The outcome of the operation.
    pub outcome: T,
    /// An optional event to tell the caller to do something.
    pub event: Option<TreeEvent>,
}

impl<T> TreeOutcome<T> {
    /// Create new tree outcome.
    pub const fn new(outcome: T) -> Self {
        Self { outcome, event: None }
    }

    /// Set event on the outcome.
    pub fn with_event(mut self, event: TreeEvent) -> Self {
        self.event = Some(event);
        self
    }
}

/// Events that are triggered by Tree Chain
#[derive(Debug)]
pub enum TreeEvent {
    /// Tree action is needed.
    TreeAction(TreeAction),
    /// Backfill action is needed.
    BackfillAction(BackfillAction),
    /// Block download is needed.
    Download(DownloadRequest),
}

impl TreeEvent {
    /// Returns true if the event is a backfill action.
    const fn is_backfill_action(&self) -> bool {
        matches!(self, Self::BackfillAction(_))
    }
}

/// The actions that can be performed on the tree.
#[derive(Debug)]
pub enum TreeAction {
    /// Make target canonical.
    MakeCanonical {
        /// The sync target head hash
        sync_target_head: B256,
    },
}

/// Wrapper struct that combines metrics and state hook
struct MeteredStateHook {
    metrics: reth_evm::metrics::ExecutorMetrics,
    inner_hook: Box<dyn OnStateHook>,
}

impl OnStateHook for MeteredStateHook {
    fn on_state(&mut self, source: StateChangeSource, state: &EvmState) {
        // Update the metrics for the number of accounts, storage slots and bytecodes loaded
        let accounts = state.keys().len();
        let storage_slots = state.values().map(|account| account.storage.len()).sum::<usize>();
        let bytecodes = state.values().filter(|account| !account.info.is_empty_code_hash()).count();

        self.metrics.accounts_loaded_histogram.record(accounts as f64);
        self.metrics.storage_slots_loaded_histogram.record(storage_slots as f64);
        self.metrics.bytecodes_loaded_histogram.record(bytecodes as f64);

        // Call the original state hook
        self.inner_hook.on_state(source, state);
    }
}

/// The engine API tree handler implementation.
///
/// This type is responsible for processing engine API requests, maintaining the canonical state and
/// emitting events.
pub struct EngineApiTreeHandler<N, P, T, V, C>
where
    N: NodePrimitives,
    T: PayloadTypes,
    C: ConfigureEvm<Primitives = N> + 'static,
{
    provider: P,
    consensus: Arc<dyn FullConsensus<N, Error = ConsensusError>>,
    payload_validator: V,
    /// Keeps track of internals such as executed and buffered blocks.
    state: EngineApiTreeState<N>,
    /// The half for sending messages to the engine.
    ///
    /// This is kept so that we can queue in messages to ourself that we can process later, for
    /// example distributing workload across multiple messages that would otherwise take too long
    /// to process. E.g. we might receive a range of downloaded blocks and we want to process
    /// them one by one so that we can handle incoming engine API in between and don't become
    /// unresponsive. This can happen during live sync transition where we're trying to close the
    /// gap (up to 3 epochs of blocks in the worst case).
    incoming_tx: Sender<FromEngine<EngineApiRequest<T, N>, N::Block>>,
    /// Incoming engine API requests.
    incoming: Receiver<FromEngine<EngineApiRequest<T, N>, N::Block>>,
    /// Outgoing events that are emitted to the handler.
    outgoing: UnboundedSender<EngineApiEvent<N>>,
    /// Channels to the persistence layer.
    persistence: PersistenceHandle<N>,
    /// Tracks the state changes of the persistence task.
    persistence_state: PersistenceState,
    /// Flag indicating the state of the node's backfill synchronization process.
    backfill_sync_state: BackfillSyncState,
    /// Keeps track of the state of the canonical chain that isn't persisted yet.
    /// This is intended to be accessed from external sources, such as rpc.
    canonical_in_memory_state: CanonicalInMemoryState<N>,
    /// Handle to the payload builder that will receive payload attributes for valid forkchoice
    /// updates
    payload_builder: PayloadBuilderHandle<T>,
    /// Configuration settings.
    config: TreeConfig,
    /// Metrics for the engine api.
    metrics: EngineApiMetrics,
    /// The engine API variant of this handler
    engine_kind: EngineApiKind,
    /// The EVM configuration.
    evm_config: C,
}

impl<N, P: Debug, T: PayloadTypes + Debug, V: Debug, C> std::fmt::Debug
    for EngineApiTreeHandler<N, P, T, V, C>
where
    N: NodePrimitives,
    C: Debug + ConfigureEvm<Primitives = N>,
{
    fn fmt(&self, f: &mut std::fmt::Formatter<'_>) -> std::fmt::Result {
        f.debug_struct("EngineApiTreeHandler")
            .field("provider", &self.provider)
            .field("consensus", &self.consensus)
            .field("payload_validator", &self.payload_validator)
            .field("state", &self.state)
            .field("incoming_tx", &self.incoming_tx)
            .field("persistence", &self.persistence)
            .field("persistence_state", &self.persistence_state)
            .field("backfill_sync_state", &self.backfill_sync_state)
            .field("canonical_in_memory_state", &self.canonical_in_memory_state)
            .field("payload_builder", &self.payload_builder)
            .field("config", &self.config)
            .field("metrics", &self.metrics)
            .field("engine_kind", &self.engine_kind)
            .field("evm_config", &self.evm_config)
            .finish()
    }
}

impl<N, P, T, V, C> EngineApiTreeHandler<N, P, T, V, C>
where
    N: NodePrimitives,
    P: DatabaseProviderFactory
        + BlockReader<Block = N::Block, Header = N::BlockHeader>
        + StateProviderFactory
        + StateReader<Receipt = N::Receipt>
        + HashedPostStateProvider
        + Clone
        + 'static,
    <P as DatabaseProviderFactory>::Provider:
        BlockReader<Block = N::Block, Header = N::BlockHeader>,
    C: ConfigureEvm<Primitives = N> + 'static,
    T: PayloadTypes<BuiltPayload: BuiltPayload<Primitives = N>>,
    V: EngineValidator<T>,
{
    /// Creates a new [`EngineApiTreeHandler`].
    #[expect(clippy::too_many_arguments)]
    pub fn new(
        provider: P,
        consensus: Arc<dyn FullConsensus<N, Error = ConsensusError>>,
        payload_validator: V,
        outgoing: UnboundedSender<EngineApiEvent<N>>,
        state: EngineApiTreeState<N>,
        canonical_in_memory_state: CanonicalInMemoryState<N>,
        persistence: PersistenceHandle<N>,
        persistence_state: PersistenceState,
        payload_builder: PayloadBuilderHandle<T>,
        config: TreeConfig,
        engine_kind: EngineApiKind,
        evm_config: C,
    ) -> Self {
        let (incoming_tx, incoming) = std::sync::mpsc::channel();

        Self {
            provider,
            consensus,
            payload_validator,
            incoming,
            outgoing,
            persistence,
            persistence_state,
            backfill_sync_state: BackfillSyncState::Idle,
            state,
            canonical_in_memory_state,
            payload_builder,
            config,
            metrics: Default::default(),
            incoming_tx,
            engine_kind,
            evm_config,
        }
    }

    /// Creates a new [`EngineApiTreeHandler`] instance and spawns it in its
    /// own thread.
    ///
    /// Returns the sender through which incoming requests can be sent to the task and the receiver
    /// end of a [`EngineApiEvent`] unbounded channel to receive events from the engine.
    #[expect(clippy::complexity)]
    pub fn spawn_new(
        provider: P,
        consensus: Arc<dyn FullConsensus<N, Error = ConsensusError>>,
        payload_validator: V,
        persistence: PersistenceHandle<N>,
        payload_builder: PayloadBuilderHandle<T>,
        canonical_in_memory_state: CanonicalInMemoryState<N>,
        config: TreeConfig,
        kind: EngineApiKind,
        evm_config: C,
    ) -> (Sender<FromEngine<EngineApiRequest<T, N>, N::Block>>, UnboundedReceiver<EngineApiEvent<N>>)
    {
        let best_block_number = provider.best_block_number().unwrap_or(0);
        let header = provider.sealed_header(best_block_number).ok().flatten().unwrap_or_default();

        let persistence_state = PersistenceState {
            last_persisted_block: BlockNumHash::new(best_block_number, header.hash()),
            rx: None,
        };

        let (tx, outgoing) = unbounded_channel();
        let state = EngineApiTreeState::new(
            config.block_buffer_limit(),
            config.max_invalid_header_cache_length(),
            header.num_hash(),
            kind,
        );

        let task = Self::new(
            provider,
            consensus,
            payload_validator,
            tx,
            state,
            canonical_in_memory_state,
            persistence,
            persistence_state,
            payload_builder,
            config,
            kind,
            evm_config,
        );
        let incoming = task.incoming_tx.clone();
        std::thread::Builder::new().name("Engine Task".to_string()).spawn(|| task.run()).unwrap();
        (incoming, outgoing)
    }

    /// Returns a new [`Sender`] to send messages to this type.
    pub fn sender(&self) -> Sender<FromEngine<EngineApiRequest<T, N>, N::Block>> {
        self.incoming_tx.clone()
    }

    /// Run the engine API handler.
    ///
    /// This will block the current thread and process incoming messages.
    pub fn run(mut self) {
        loop {
            match self.try_recv_engine_message() {
                Ok(Some(msg)) => {
                    debug!(target: "engine::tree", %msg, "received new engine message");
                    if let Err(fatal) = self.on_engine_message(msg) {
                        error!(target: "engine::tree", %fatal, "insert block fatal error");
                        return
                    }
                }
                Ok(None) => {
                    debug!(target: "engine::tree", "received no engine message for some time, while waiting for persistence task to complete");
                }
                Err(_err) => {
                    error!(target: "engine::tree", "Engine channel disconnected");
                    return
                }
            }

            if let Err(err) = self.advance_persistence() {
                error!(target: "engine::tree", %err, "Advancing persistence failed");
                return
            }
        }
    }

    /// Invoked when previously requested blocks were downloaded.
    ///
    /// If the block count exceeds the configured batch size we're allowed to execute at once, this
    /// will execute the first batch and send the remaining blocks back through the channel so that
    /// block request processing isn't blocked for a long time.
    fn on_downloaded(
        &mut self,
        mut blocks: Vec<RecoveredBlock<N::Block>>,
    ) -> Result<Option<TreeEvent>, InsertBlockFatalError> {
        if blocks.is_empty() {
            // nothing to execute
            return Ok(None)
        }

        trace!(target: "engine::tree", block_count = %blocks.len(), "received downloaded blocks");
        let batch = self.config.max_execute_block_batch_size().min(blocks.len());
        for block in blocks.drain(..batch) {
            if let Some(event) = self.on_downloaded_block(block)? {
                let needs_backfill = event.is_backfill_action();
                self.on_tree_event(event)?;
                if needs_backfill {
                    // can exit early if backfill is needed
                    return Ok(None)
                }
            }
        }

        // if we still have blocks to execute, send them as a followup request
        if !blocks.is_empty() {
            let _ = self.incoming_tx.send(FromEngine::DownloadedBlocks(blocks));
        }

        Ok(None)
    }

    /// When the Consensus layer receives a new block via the consensus gossip protocol,
    /// the transactions in the block are sent to the execution layer in the form of a
    /// [`PayloadTypes::ExecutionData`], for example
    /// [`ExecutionData`](reth_payload_primitives::PayloadTypes::ExecutionData). The
    /// Execution layer executes the transactions and validates the state in the block header,
    /// then passes validation data back to Consensus layer, that adds the block to the head of
    /// its own blockchain and attests to it. The block is then broadcast over the consensus p2p
    /// network in the form of a "Beacon block".
    ///
    /// These responses should adhere to the [Engine API Spec for
    /// `engine_newPayload`](https://github.com/ethereum/execution-apis/blob/main/src/engine/paris.md#specification).
    ///
    /// This returns a [`PayloadStatus`] that represents the outcome of a processed new payload and
    /// returns an error if an internal error occurred.
    #[instrument(level = "trace", skip_all, fields(block_hash = %payload.block_hash(), block_num = %payload.block_number(),), target = "engine::tree")]
    fn on_new_payload(
        &mut self,
        payload: T::ExecutionData,
    ) -> Result<TreeOutcome<PayloadStatus>, InsertBlockFatalError> {
        trace!(target: "engine::tree", "invoked new payload");
        self.metrics.engine.new_payload_messages.increment(1);

        // start timing for the new payload process
        let start = Instant::now();

        // Ensures that the given payload does not violate any consensus rules that concern the
        // block's layout, like:
        //    - missing or invalid base fee
        //    - invalid extra data
        //    - invalid transactions
        //    - incorrect hash
        //    - the versioned hashes passed with the payload do not exactly match transaction
        //      versioned hashes
        //    - the block does not contain blob transactions if it is pre-cancun
        //
        // This validates the following engine API rule:
        //
        // 3. Given the expected array of blob versioned hashes client software **MUST** run its
        //    validation by taking the following steps:
        //
        //   1. Obtain the actual array by concatenating blob versioned hashes lists
        //      (`tx.blob_versioned_hashes`) of each [blob
        //      transaction](https://eips.ethereum.org/EIPS/eip-4844#new-transaction-type) included
        //      in the payload, respecting the order of inclusion. If the payload has no blob
        //      transactions the expected array **MUST** be `[]`.
        //
        //   2. Return `{status: INVALID, latestValidHash: null, validationError: errorMessage |
        //      null}` if the expected and the actual arrays don't match.
        //
        // This validation **MUST** be instantly run in all cases even during active sync process.

        let num_hash = payload.num_hash();
        let engine_event = ConsensusEngineEvent::BlockReceived(num_hash);
        self.emit_event(EngineApiEvent::BeaconConsensus(engine_event));

        let block_hash = num_hash.hash;

<<<<<<< HEAD
        // now check if the block has an invalid ancestor
        if let Some(invalid) = self.state.invalid_headers.get(&lowest_buffered_ancestor) {
            // Here we might have 2 cases
            // 1. the block is well formed and indeed links to an invalid header, meaning we should
            //    remember it as invalid
            // 2. the block is not well formed (i.e block hash is incorrect), and we should just
            //    return an error and forget it
            let block = match self.payload_validator.ensure_well_formed_payload(payload.clone()) {
                Ok(block) => block,
                Err(error) => {
                    tracing::debug!("payload in new payload l 561 {:?}", payload.clone());
                    let status = self.on_new_payload_error(error, parent_hash)?;
                    return Ok(TreeOutcome::new(status))
                }
            };

            let status = self.on_invalid_new_payload(block.into_sealed_block(), invalid)?;
            return Ok(TreeOutcome::new(status))
=======
        // Check for invalid ancestors
        if let Some(invalid) = self.find_invalid_ancestor(&payload) {
            let status = self.handle_invalid_ancestor_payload(payload, invalid)?;
            return Ok(TreeOutcome::new(status));
>>>>>>> f364f7a8
        }

        // record pre-execution phase duration
        self.metrics.block_validation.record_payload_validation(start.elapsed().as_secs_f64());

        let status = if self.backfill_sync_state.is_idle() {
<<<<<<< HEAD
            let mut latest_valid_hash = None;
            match self.insert_payload(payload.clone()) {
                Ok(status) => {
                    let status = match status {
                        InsertPayloadOk::Inserted(BlockStatus::Valid) => {
                            latest_valid_hash = Some(block_hash);
                            self.try_connect_buffered_blocks(num_hash)?;
                            PayloadStatusEnum::Valid
                        }
                        InsertPayloadOk::AlreadySeen(BlockStatus::Valid) => {
                            latest_valid_hash = Some(block_hash);
                            PayloadStatusEnum::Valid
                        }
                        InsertPayloadOk::Inserted(BlockStatus::Disconnected { .. }) |
                        InsertPayloadOk::AlreadySeen(BlockStatus::Disconnected { .. }) => {
                            // not known to be invalid, but we don't know anything else
                            PayloadStatusEnum::Syncing
                        }
                    };

                    PayloadStatus::new(status, latest_valid_hash)
                }
                Err(error) => match error {
                    InsertPayloadError::Block(error) => self.on_insert_block_error(error)?,
                    InsertPayloadError::Payload(error) => {
                        tracing::debug!("payload in new payload l 599 {:?}", payload.clone());
                        self.on_new_payload_error(error, parent_hash)?
                    }
                },
            }
        } else {
            match self.payload_validator.ensure_well_formed_payload(payload.clone()) {
                // if the block is well-formed, buffer it for later
                Ok(block) => {
                    if let Err(error) = self.buffer_block(block) {
                        self.on_insert_block_error(error)?
                    } else {
                        PayloadStatus::from_status(PayloadStatusEnum::Syncing)
                    }
                }
                Err(error) => {
                    tracing::debug!("payload in new payload l 614 {:?}", payload.clone());
                    self.on_new_payload_error(error, parent_hash)?
                }
            }
=======
            self.try_insert_payload(payload)?
        } else {
            self.try_buffer_payload(payload)?
>>>>>>> f364f7a8
        };

        let mut outcome = TreeOutcome::new(status);
        // if the block is valid and it is the current sync target head, make it canonical
        if outcome.outcome.is_valid() && self.is_sync_target_head(block_hash) {
            // Only create the canonical event if this block isn't already the canonical head
            if self.state.tree_state.canonical_block_hash() != block_hash {
                outcome = outcome.with_event(TreeEvent::TreeAction(TreeAction::MakeCanonical {
                    sync_target_head: block_hash,
                }));
            }
        }

        // record total newPayload duration
        self.metrics.block_validation.total_duration.record(start.elapsed().as_secs_f64());

        Ok(outcome)
    }

    /// Processes a payload during normal sync operation.
    ///
    /// Returns:
    /// - `Valid`: Payload successfully validated and inserted
    /// - `Syncing`: Parent missing, payload buffered for later
    /// - Error status: Payload is invalid
    fn try_insert_payload(
        &mut self,
        payload: T::ExecutionData,
    ) -> Result<PayloadStatus, InsertBlockFatalError> {
        let block_hash = payload.block_hash();
        let num_hash = payload.num_hash();
        let parent_hash = payload.parent_hash();
        let mut latest_valid_hash = None;

        match self.insert_payload(payload) {
            Ok(status) => {
                let status = match status {
                    InsertPayloadOk::Inserted(BlockStatus::Valid) => {
                        latest_valid_hash = Some(block_hash);
                        self.try_connect_buffered_blocks(num_hash)?;
                        PayloadStatusEnum::Valid
                    }
                    InsertPayloadOk::AlreadySeen(BlockStatus::Valid) => {
                        latest_valid_hash = Some(block_hash);
                        PayloadStatusEnum::Valid
                    }
                    InsertPayloadOk::Inserted(BlockStatus::Disconnected { .. }) |
                    InsertPayloadOk::AlreadySeen(BlockStatus::Disconnected { .. }) => {
                        // not known to be invalid, but we don't know anything else
                        PayloadStatusEnum::Syncing
                    }
                };

                Ok(PayloadStatus::new(status, latest_valid_hash))
            }
            Err(error) => match error {
                InsertPayloadError::Block(error) => Ok(self.on_insert_block_error(error)?),
                InsertPayloadError::Payload(error) => {
                    Ok(self.on_new_payload_error(error, parent_hash)?)
                }
            },
        }
    }

    /// Stores a payload for later processing during backfill sync.
    ///
    /// During backfill, the node lacks the state needed to validate payloads,
    /// so they are buffered (stored in memory) until their parent blocks are synced.
    ///
    /// Returns:
    /// - `Syncing`: Payload successfully buffered
    /// - Error status: Payload is malformed or invalid
    fn try_buffer_payload(
        &mut self,
        payload: T::ExecutionData,
    ) -> Result<PayloadStatus, InsertBlockFatalError> {
        let parent_hash = payload.parent_hash();

        match self.payload_validator.ensure_well_formed_payload(payload) {
            // if the block is well-formed, buffer it for later
            Ok(block) => {
                if let Err(error) = self.buffer_block(block) {
                    Ok(self.on_insert_block_error(error)?)
                } else {
                    Ok(PayloadStatus::from_status(PayloadStatusEnum::Syncing))
                }
            }
            Err(error) => Ok(self.on_new_payload_error(error, parent_hash)?),
        }
    }

    /// Returns the new chain for the given head.
    ///
    /// This also handles reorgs.
    ///
    /// Note: This does not update the tracked state and instead returns the new chain based on the
    /// given head.
    fn on_new_head(&self, new_head: B256) -> ProviderResult<Option<NewCanonicalChain<N>>> {
        // get the executed new head block
        let Some(new_head_block) = self.state.tree_state.blocks_by_hash.get(&new_head) else {
            debug!(target: "engine::tree", new_head=?new_head, "New head block not found in inmemory tree state");
            self.metrics.engine.executed_new_block_cache_miss.increment(1);
            return Ok(None)
        };

        let new_head_number = new_head_block.recovered_block().number();
        let mut current_canonical_number = self.state.tree_state.current_canonical_head.number;

        let mut new_chain = vec![new_head_block.clone()];
        let mut current_hash = new_head_block.recovered_block().parent_hash();
        let mut current_number = new_head_number - 1;

        // Walk back the new chain until we reach a block we know about
        //
        // This is only done for in-memory blocks, because we should not have persisted any blocks
        // that are _above_ the current canonical head.
        while current_number > current_canonical_number {
            if let Some(block) = self.state.tree_state.executed_block_by_hash(current_hash).cloned()
            {
                current_hash = block.recovered_block().parent_hash();
                current_number -= 1;
                new_chain.push(block);
            } else {
                warn!(target: "engine::tree", current_hash=?current_hash, "Sidechain block not found in TreeState");
                // This should never happen as we're walking back a chain that should connect to
                // the canonical chain
                return Ok(None)
            }
        }

        // If we have reached the current canonical head by walking back from the target, then we
        // know this represents an extension of the canonical chain.
        if current_hash == self.state.tree_state.current_canonical_head.hash {
            new_chain.reverse();

            // Simple extension of the current chain
            return Ok(Some(NewCanonicalChain::Commit { new: new_chain }))
        }

        // We have a reorg. Walk back both chains to find the fork point.
        let mut old_chain = Vec::new();
        let mut old_hash = self.state.tree_state.current_canonical_head.hash;

        // If the canonical chain is ahead of the new chain,
        // gather all blocks until new head number.
        while current_canonical_number > current_number {
            if let Some(block) = self.canonical_block_by_hash(old_hash)? {
                old_chain.push(block.clone());
                old_hash = block.recovered_block().parent_hash();
                current_canonical_number -= 1;
            } else {
                // This shouldn't happen as we're walking back the canonical chain
                warn!(target: "engine::tree", current_hash=?old_hash, "Canonical block not found in TreeState");
                return Ok(None)
            }
        }

        // Both new and old chain pointers are now at the same height.
        debug_assert_eq!(current_number, current_canonical_number);

        // Walk both chains from specified hashes at same height until
        // a common ancestor (fork block) is reached.
        while old_hash != current_hash {
            if let Some(block) = self.canonical_block_by_hash(old_hash)? {
                old_hash = block.recovered_block().parent_hash();
                old_chain.push(block);
            } else {
                // This shouldn't happen as we're walking back the canonical chain
                warn!(target: "engine::tree", current_hash=?old_hash, "Canonical block not found in TreeState");
                return Ok(None)
            }

            if let Some(block) = self.state.tree_state.executed_block_by_hash(current_hash).cloned()
            {
                current_hash = block.recovered_block().parent_hash();
                new_chain.push(block);
            } else {
                // This shouldn't happen as we've already walked this path
                warn!(target: "engine::tree", invalid_hash=?current_hash, "New chain block not found in TreeState");
                return Ok(None)
            }
        }
        new_chain.reverse();
        old_chain.reverse();

        Ok(Some(NewCanonicalChain::Reorg { new: new_chain, old: old_chain }))
    }

    /// Updates the latest block state to the specified canonical ancestor.
    ///
    /// This method ensures that the latest block tracks the given canonical header by resetting
    ///
    /// # Arguments
    /// * `canonical_header` - The canonical header to set as the new head
    ///
    /// # Returns
    /// * `ProviderResult<()>` - Ok(()) on success, error if state update fails
    ///
    /// Caution: This unwinds the canonical chain
    fn update_latest_block_to_canonical_ancestor(
        &mut self,
        canonical_header: &SealedHeader<N::BlockHeader>,
    ) -> ProviderResult<()> {
        debug!(target: "engine::tree", head = ?canonical_header.num_hash(), "Update latest block to canonical ancestor");
        let current_head_number = self.state.tree_state.canonical_block_number();
        let new_head_number = canonical_header.number();
        let new_head_hash = canonical_header.hash();

        // Update tree state with the new canonical head
        self.state.tree_state.set_canonical_head(canonical_header.num_hash());

        // Handle the state update based on whether this is an unwind scenario
        if new_head_number < current_head_number {
            debug!(
                target: "engine::tree",
                current_head = current_head_number,
                new_head = new_head_number,
                new_head_hash = ?new_head_hash,
                "FCU unwind detected: reverting to canonical ancestor"
            );

            self.handle_canonical_chain_unwind(current_head_number, canonical_header)
        } else {
            debug!(
                target: "engine::tree",
                previous_head = current_head_number,
                new_head = new_head_number,
                new_head_hash = ?new_head_hash,
                "Advancing latest block to canonical ancestor"
            );
            self.handle_chain_advance_or_same_height(canonical_header)
        }
    }

    /// Handles chain unwind scenarios by collecting blocks to remove and performing an unwind back
    /// to the canonical header
    fn handle_canonical_chain_unwind(
        &self,
        current_head_number: u64,
        canonical_header: &SealedHeader<N::BlockHeader>,
    ) -> ProviderResult<()> {
        let new_head_number = canonical_header.number();
        debug!(
            target: "engine::tree",
            from = current_head_number,
            to = new_head_number,
            "Handling unwind: collecting blocks to remove from in-memory state"
        );

        // Collect blocks that need to be removed from memory
        let old_blocks =
            self.collect_blocks_for_canonical_unwind(new_head_number, current_head_number);

        // Load and apply the canonical ancestor block
        self.apply_canonical_ancestor_via_reorg(canonical_header, old_blocks)
    }

    /// Collects blocks from memory that need to be removed during an unwind to a canonical block.
    fn collect_blocks_for_canonical_unwind(
        &self,
        new_head_number: u64,
        current_head_number: u64,
    ) -> Vec<ExecutedBlock<N>> {
        let mut old_blocks = Vec::new();

        for block_num in (new_head_number + 1)..=current_head_number {
            if let Some(block_state) = self.canonical_in_memory_state.state_by_number(block_num) {
                let executed_block = block_state.block_ref().block.clone();
                old_blocks.push(executed_block);
                debug!(
                    target: "engine::tree",
                    block_number = block_num,
                    "Collected block for removal from in-memory state"
                );
            }
        }

        if old_blocks.is_empty() {
            debug!(
                target: "engine::tree",
                "No blocks found in memory to remove, will clear and reset state"
            );
        }

        old_blocks
    }

    /// Applies the canonical ancestor block via a reorg operation.
    fn apply_canonical_ancestor_via_reorg(
        &self,
        canonical_header: &SealedHeader<N::BlockHeader>,
        old_blocks: Vec<ExecutedBlock<N>>,
    ) -> ProviderResult<()> {
        let new_head_hash = canonical_header.hash();
        let new_head_number = canonical_header.number();

        // Try to load the canonical ancestor's block
        match self.canonical_block_by_hash(new_head_hash)? {
            Some(executed_block) => {
                let block_with_trie = ExecutedBlockWithTrieUpdates {
                    block: executed_block,
                    trie: ExecutedTrieUpdates::Missing,
                };

                // Perform the reorg to properly handle the unwind
                self.canonical_in_memory_state.update_chain(NewCanonicalChain::Reorg {
                    new: vec![block_with_trie],
                    old: old_blocks,
                });

                // CRITICAL: Update the canonical head after the reorg
                // This ensures get_canonical_head() returns the correct block
                self.canonical_in_memory_state.set_canonical_head(canonical_header.clone());

                debug!(
                    target: "engine::tree",
                    block_number = new_head_number,
                    block_hash = ?new_head_hash,
                    "Successfully loaded canonical ancestor into memory via reorg"
                );
            }
            None => {
                // Fallback: update header only if block cannot be found
                warn!(
                    target: "engine::tree",
                    block_hash = ?new_head_hash,
                    "Could not find canonical ancestor block, updating header only"
                );
                self.canonical_in_memory_state.set_canonical_head(canonical_header.clone());
            }
        }

        Ok(())
    }

    /// Handles chain advance or same height scenarios.
    fn handle_chain_advance_or_same_height(
        &self,
        canonical_header: &SealedHeader<N::BlockHeader>,
    ) -> ProviderResult<()> {
        let new_head_number = canonical_header.number();
        let new_head_hash = canonical_header.hash();

        // Update the canonical head header
        self.canonical_in_memory_state.set_canonical_head(canonical_header.clone());

        // Load the block into memory if it's not already present
        self.ensure_block_in_memory(new_head_number, new_head_hash)
    }

    /// Ensures a block is loaded into memory if not already present.
    fn ensure_block_in_memory(&self, block_number: u64, block_hash: B256) -> ProviderResult<()> {
        // Check if block is already in memory
        if self.canonical_in_memory_state.state_by_number(block_number).is_some() {
            return Ok(());
        }

        // Try to load the block from storage
        if let Some(executed_block) = self.canonical_block_by_hash(block_hash)? {
            let block_with_trie = ExecutedBlockWithTrieUpdates {
                block: executed_block,
                trie: ExecutedTrieUpdates::Missing,
            };

            self.canonical_in_memory_state
                .update_chain(NewCanonicalChain::Commit { new: vec![block_with_trie] });

            debug!(
                target: "engine::tree",
                block_number,
                block_hash = ?block_hash,
                "Added canonical block to in-memory state"
            );
        }

        Ok(())
    }

    /// Determines if the given block is part of a fork by checking that these
    /// conditions are true:
    /// * walking back from the target hash to verify that the target hash is not part of an
    ///   extension of the canonical chain.
    /// * walking back from the current head to verify that the target hash is not already part of
    ///   the canonical chain.
    ///
    /// The header is required as an arg, because we might be checking that the header is a fork
    /// block before it's in the tree state and before it's in the database.
    fn is_fork(&self, target: BlockWithParent) -> ProviderResult<bool> {
        let target_hash = target.block.hash;
        // verify that the given hash is not part of an extension of the canon chain.
        let canonical_head = self.state.tree_state.canonical_head();
        let mut current_hash;
        let mut current_block = target;
        loop {
            if current_block.block.hash == canonical_head.hash {
                return Ok(false)
            }
            // We already passed the canonical head
            if current_block.block.number <= canonical_head.number {
                break
            }
            current_hash = current_block.parent;

            let Some(next_block) = self.sealed_header_by_hash(current_hash)? else { break };
            current_block = next_block.block_with_parent();
        }

        // verify that the given hash is not already part of canonical chain stored in memory
        if self.canonical_in_memory_state.header_by_hash(target_hash).is_some() {
            return Ok(false)
        }

        // verify that the given hash is not already part of persisted canonical chain
        if self.provider.block_number(target_hash)?.is_some() {
            return Ok(false)
        }

        Ok(true)
    }

    /// Returns the persisting kind for the input block.
    fn persisting_kind_for(&self, block: BlockWithParent) -> PersistingKind {
        // Check that we're currently persisting.
        let Some(action) = self.persistence_state.current_action() else {
            return PersistingKind::NotPersisting
        };
        // Check that the persistince action is saving blocks, not removing them.
        let CurrentPersistenceAction::SavingBlocks { highest } = action else {
            return PersistingKind::PersistingNotDescendant
        };

        // The block being validated can only be a descendant if its number is higher than
        // the highest block persisting. Otherwise, it's likely a fork of a lower block.
        if block.block.number > highest.number &&
            self.state.tree_state.is_descendant(*highest, block)
        {
            return PersistingKind::PersistingDescendant
        }

        // In all other cases, the block is not a descendant.
        PersistingKind::PersistingNotDescendant
    }

    /// Invoked when we receive a new forkchoice update message. Calls into the blockchain tree
    /// to resolve chain forks and ensure that the Execution Layer is working with the latest valid
    /// chain.
    ///
    /// These responses should adhere to the [Engine API Spec for
    /// `engine_forkchoiceUpdated`](https://github.com/ethereum/execution-apis/blob/main/src/engine/paris.md#specification-1).
    ///
    /// Returns an error if an internal error occurred like a database error.
    #[instrument(level = "trace", skip_all, fields(head = % state.head_block_hash, safe = % state.safe_block_hash,finalized = % state.finalized_block_hash), target = "engine::tree")]
    fn on_forkchoice_updated(
        &mut self,
        state: ForkchoiceState,
        attrs: Option<T::PayloadAttributes>,
        version: EngineApiMessageVersion,
    ) -> ProviderResult<TreeOutcome<OnForkChoiceUpdated>> {
        trace!(target: "engine::tree", ?attrs, "invoked forkchoice update");
        self.metrics.engine.forkchoice_updated_messages.increment(1);
        if attrs.is_some() {
            self.metrics.engine.forkchoice_with_attributes_updated_messages.increment(1);
        }
        self.canonical_in_memory_state.on_forkchoice_update_received();

        if let Some(on_updated) = self.pre_validate_forkchoice_update(state)? {
            return Ok(TreeOutcome::new(on_updated))
        }

        let valid_outcome = |head| {
            TreeOutcome::new(OnForkChoiceUpdated::valid(PayloadStatus::new(
                PayloadStatusEnum::Valid,
                Some(head),
            )))
        };

        // Process the forkchoice update by trying to make the head block canonical
        //
        // We can only process this forkchoice update if:
        // - we have the `head` block
        // - the head block is part of a chain that is connected to the canonical chain. This
        //   includes reorgs.
        //
        // Performing a FCU involves:
        // - marking the FCU's head block as canonical
        // - updating in memory state to reflect the new canonical chain
        // - updating canonical state trackers
        // - emitting a canonicalization event for the new chain (including reorg)
        // - if we have payload attributes, delegate them to the payload service

        // 1. ensure we have a new head block
        if self.state.tree_state.canonical_block_hash() == state.head_block_hash {
            trace!(target: "engine::tree", "fcu head hash is already canonical");

            // update the safe and finalized blocks and ensure their values are valid
            if let Err(outcome) = self.ensure_consistent_forkchoice_state(state) {
                // safe or finalized hashes are invalid
                return Ok(TreeOutcome::new(outcome))
            }

            // we still need to process payload attributes if the head is already canonical
            if let Some(attr) = attrs {
                let tip = self
                    .sealed_header_by_hash(self.state.tree_state.canonical_block_hash())?
                    .ok_or_else(|| {
                        // If we can't find the canonical block, then something is wrong and we need
                        // to return an error
                        ProviderError::HeaderNotFound(state.head_block_hash.into())
                    })?;
                let updated = self.process_payload_attributes(attr, &tip, state, version);
                return Ok(TreeOutcome::new(updated))
            }

            // the head block is already canonical
            return Ok(valid_outcome(state.head_block_hash))
        }

        // 2. check if the head is already part of the canonical chain
        if let Ok(Some(canonical_header)) = self.find_canonical_header(state.head_block_hash) {
            debug!(target: "engine::tree", head = canonical_header.number(), "fcu head block is already canonical");

            // For OpStack, or if explicitly configured, the proposers are allowed to reorg their
            // own chain at will, so we need to always trigger a new payload job if requested.
            if self.engine_kind.is_opstack() ||
                self.config.always_process_payload_attributes_on_canonical_head()
            {
                if let Some(attr) = attrs {
                    debug!(target: "engine::tree", head = canonical_header.number(), "handling payload attributes for canonical head");
                    let updated =
                        self.process_payload_attributes(attr, &canonical_header, state, version);
                    return Ok(TreeOutcome::new(updated))
                }

                // At this point, no alternative block has been triggered, so we need effectively
                // unwind the _canonical_ chain to the FCU's head, which is part of the canonical
                // chain. We need to update the latest block state to reflect the
                // canonical ancestor. This ensures that state providers and the
                // transaction pool operate with the correct chain state after
                // forkchoice update processing.
                if self.config.unwind_canonical_header() {
                    self.update_latest_block_to_canonical_ancestor(&canonical_header)?;
                }
            }

            // 2. Client software MAY skip an update of the forkchoice state and MUST NOT begin a
            //    payload build process if `forkchoiceState.headBlockHash` references a `VALID`
            //    ancestor of the head of canonical chain, i.e. the ancestor passed payload
            //    validation process and deemed `VALID`. In the case of such an event, client
            //    software MUST return `{payloadStatus: {status: VALID, latestValidHash:
            //    forkchoiceState.headBlockHash, validationError: null}, payloadId: null}`

            // the head block is already canonical, so we're not triggering a payload job and can
            // return right away
            return Ok(valid_outcome(state.head_block_hash))
        }

        // 3. ensure we can apply a new chain update for the head block
        if let Some(chain_update) = self.on_new_head(state.head_block_hash)? {
            let tip = chain_update.tip().clone_sealed_header();
            self.on_canonical_chain_update(chain_update);

            // update the safe and finalized blocks and ensure their values are valid
            if let Err(outcome) = self.ensure_consistent_forkchoice_state(state) {
                // safe or finalized hashes are invalid
                return Ok(TreeOutcome::new(outcome))
            }

            if let Some(attr) = attrs {
                let updated = self.process_payload_attributes(attr, &tip, state, version);
                return Ok(TreeOutcome::new(updated))
            }

            return Ok(valid_outcome(state.head_block_hash))
        }

        // 4. we don't have the block to perform the update
        // we assume the FCU is valid and at least the head is missing,
        // so we need to start syncing to it
        //
        // find the appropriate target to sync to, if we don't have the safe block hash then we
        // start syncing to the safe block via backfill first
        let target = if self.state.forkchoice_state_tracker.is_empty() &&
            // check that safe block is valid and missing
            !state.safe_block_hash.is_zero() &&
            self.find_canonical_header(state.safe_block_hash).ok().flatten().is_none()
        {
            debug!(target: "engine::tree", "missing safe block on initial FCU, downloading safe block");
            state.safe_block_hash
        } else {
            state.head_block_hash
        };

        let target = self.lowest_buffered_ancestor_or(target);
        trace!(target: "engine::tree", %target, "downloading missing block");

        Ok(TreeOutcome::new(OnForkChoiceUpdated::valid(PayloadStatus::from_status(
            PayloadStatusEnum::Syncing,
        )))
        .with_event(TreeEvent::Download(DownloadRequest::single_block(target))))
    }

    /// Attempts to receive the next engine request.
    ///
    /// If there's currently no persistence action in progress, this will block until a new request
    /// is received. If there's a persistence action in progress, this will try to receive the
    /// next request with a timeout to not block indefinitely and return `Ok(None)` if no request is
    /// received in time.
    ///
    /// Returns an error if the engine channel is disconnected.
    #[expect(clippy::type_complexity)]
    fn try_recv_engine_message(
        &self,
    ) -> Result<Option<FromEngine<EngineApiRequest<T, N>, N::Block>>, RecvError> {
        if self.persistence_state.in_progress() {
            // try to receive the next request with a timeout to not block indefinitely
            match self.incoming.recv_timeout(std::time::Duration::from_millis(500)) {
                Ok(msg) => Ok(Some(msg)),
                Err(err) => match err {
                    RecvTimeoutError::Timeout => Ok(None),
                    RecvTimeoutError::Disconnected => Err(RecvError),
                },
            }
        } else {
            self.incoming.recv().map(Some)
        }
    }

    /// Helper method to remove blocks and set the persistence state. This ensures we keep track of
    /// the current persistence action while we're removing blocks.
    fn remove_blocks(&mut self, new_tip_num: u64) {
        debug!(target: "engine::tree", ?new_tip_num, last_persisted_block_number=?self.persistence_state.last_persisted_block.number, "Removing blocks using persistence task");
        if new_tip_num < self.persistence_state.last_persisted_block.number {
            debug!(target: "engine::tree", ?new_tip_num, "Starting remove blocks job");
            let (tx, rx) = oneshot::channel();
            let _ = self.persistence.remove_blocks_above(new_tip_num, tx);
            self.persistence_state.start_remove(new_tip_num, rx);
        }
    }

    /// Helper method to save blocks and set the persistence state. This ensures we keep track of
    /// the current persistence action while we're saving blocks.
    fn persist_blocks(&mut self, blocks_to_persist: Vec<ExecutedBlockWithTrieUpdates<N>>) {
        if blocks_to_persist.is_empty() {
            debug!(target: "engine::tree", "Returned empty set of blocks to persist");
            return
        }

        // NOTE: checked non-empty above
        let highest_num_hash = blocks_to_persist
            .iter()
            .max_by_key(|block| block.recovered_block().number())
            .map(|b| b.recovered_block().num_hash())
            .expect("Checked non-empty persisting blocks");

        debug!(target: "engine::tree", blocks = ?blocks_to_persist.iter().map(|block| block.recovered_block().num_hash()).collect::<Vec<_>>(), "Persisting blocks");
        let (tx, rx) = oneshot::channel();
        let _ = self.persistence.save_blocks(blocks_to_persist, tx);

        self.persistence_state.start_save(highest_num_hash, rx);
    }

    /// Attempts to advance the persistence state.
    ///
    /// If we're currently awaiting a response this will try to receive the response (non-blocking)
    /// or send a new persistence action if necessary.
    fn advance_persistence(&mut self) -> Result<(), AdvancePersistenceError> {
        if self.persistence_state.in_progress() {
            let (mut rx, start_time, current_action) = self
                .persistence_state
                .rx
                .take()
                .expect("if a persistence task is in progress Receiver must be Some");
            // Check if persistence has complete
            match rx.try_recv() {
                Ok(last_persisted_hash_num) => {
                    self.metrics.engine.persistence_duration.record(start_time.elapsed());
                    let Some(BlockNumHash {
                        hash: last_persisted_block_hash,
                        number: last_persisted_block_number,
                    }) = last_persisted_hash_num
                    else {
                        // if this happened, then we persisted no blocks because we sent an
                        // empty vec of blocks
                        warn!(target: "engine::tree", "Persistence task completed but did not persist any blocks");
                        return Ok(())
                    };

                    debug!(target: "engine::tree", ?last_persisted_block_hash, ?last_persisted_block_number, "Finished persisting, calling finish");
                    self.persistence_state
                        .finish(last_persisted_block_hash, last_persisted_block_number);
                    self.on_new_persisted_block()?;
                }
                Err(TryRecvError::Closed) => return Err(TryRecvError::Closed.into()),
                Err(TryRecvError::Empty) => {
                    self.persistence_state.rx = Some((rx, start_time, current_action))
                }
            }
        }

        if !self.persistence_state.in_progress() {
            if let Some(new_tip_num) = self.find_disk_reorg()? {
                self.remove_blocks(new_tip_num)
            } else if self.should_persist() {
                let blocks_to_persist = self.get_canonical_blocks_to_persist()?;
                self.persist_blocks(blocks_to_persist);
            }
        }

        Ok(())
    }

    /// Handles a message from the engine.
    fn on_engine_message(
        &mut self,
        msg: FromEngine<EngineApiRequest<T, N>, N::Block>,
    ) -> Result<(), InsertBlockFatalError> {
        match msg {
            FromEngine::Event(event) => match event {
                FromOrchestrator::BackfillSyncStarted => {
                    debug!(target: "engine::tree", "received backfill sync started event");
                    self.backfill_sync_state = BackfillSyncState::Active;
                }
                FromOrchestrator::BackfillSyncFinished(ctrl) => {
                    self.on_backfill_sync_finished(ctrl)?;
                }
            },
            FromEngine::Request(request) => {
                match request {
                    EngineApiRequest::InsertExecutedBlock(block) => {
                        let block_num_hash = block.recovered_block().num_hash();
                        if block_num_hash.number <= self.state.tree_state.canonical_block_number() {
                            // outdated block that can be skipped
                            return Ok(())
                        }

                        debug!(target: "engine::tree", block=?block_num_hash, "inserting already executed block");
                        let now = Instant::now();

                        // if the parent is the canonical head, we can insert the block as the
                        // pending block
                        if self.state.tree_state.canonical_block_hash() ==
                            block.recovered_block().parent_hash()
                        {
                            debug!(target: "engine::tree", pending=?block_num_hash, "updating pending block");
                            self.canonical_in_memory_state.set_pending_block(block.clone());
                        }

                        self.state.tree_state.insert_executed(block.clone());
                        self.metrics.engine.inserted_already_executed_blocks.increment(1);
                        self.emit_event(EngineApiEvent::BeaconConsensus(
                            ConsensusEngineEvent::CanonicalBlockAdded(block, now.elapsed()),
                        ));
                    }
                    EngineApiRequest::Beacon(request) => {
                        match request {
                            BeaconEngineMessage::ForkchoiceUpdated {
                                state,
                                payload_attrs,
                                tx,
                                version,
                            } => {
                                let mut output =
                                    self.on_forkchoice_updated(state, payload_attrs, version);

                                if let Ok(res) = &mut output {
                                    // track last received forkchoice state
                                    self.state
                                        .forkchoice_state_tracker
                                        .set_latest(state, res.outcome.forkchoice_status());

                                    // emit an event about the handled FCU
                                    self.emit_event(ConsensusEngineEvent::ForkchoiceUpdated(
                                        state,
                                        res.outcome.forkchoice_status(),
                                    ));

                                    // handle the event if any
                                    self.on_maybe_tree_event(res.event.take())?;
                                }

                                if let Err(err) =
                                    tx.send(output.map(|o| o.outcome).map_err(Into::into))
                                {
                                    self.metrics
                                        .engine
                                        .failed_forkchoice_updated_response_deliveries
                                        .increment(1);
                                    error!(target: "engine::tree", "Failed to send event: {err:?}");
                                }
                            }
                            BeaconEngineMessage::NewPayload { payload, tx } => {
                                let mut output = self.on_new_payload(payload);

                                let maybe_event =
                                    output.as_mut().ok().and_then(|out| out.event.take());

                                // emit response
                                if let Err(err) =
                                    tx.send(output.map(|o| o.outcome).map_err(|e| {
                                        BeaconOnNewPayloadError::Internal(Box::new(e))
                                    }))
                                {
                                    error!(target: "engine::tree", "Failed to send event: {err:?}");
                                    self.metrics
                                        .engine
                                        .failed_new_payload_response_deliveries
                                        .increment(1);
                                }

                                // handle the event if any
                                self.on_maybe_tree_event(maybe_event)?;
                            }
                        }
                    }
                }
            }
            FromEngine::DownloadedBlocks(blocks) => {
                if let Some(event) = self.on_downloaded(blocks)? {
                    self.on_tree_event(event)?;
                }
            }
        }
        Ok(())
    }

    /// Invoked if the backfill sync has finished to target.
    ///
    /// At this point we consider the block synced to the backfill target.
    ///
    /// Checks the tracked finalized block against the block on disk and requests another backfill
    /// run if the distance to the tip exceeds the threshold for another backfill run.
    ///
    /// This will also do the necessary housekeeping of the tree state, this includes:
    ///  - removing all blocks below the backfill height
    ///  - resetting the canonical in-memory state
    ///
    /// In case backfill resulted in an unwind, this will clear the tree state above the unwind
    /// target block.
    fn on_backfill_sync_finished(
        &mut self,
        ctrl: ControlFlow,
    ) -> Result<(), InsertBlockFatalError> {
        debug!(target: "engine::tree", "received backfill sync finished event");
        self.backfill_sync_state = BackfillSyncState::Idle;

        // Pipeline unwound, memorize the invalid block and wait for CL for next sync target.
        let backfill_height = if let ControlFlow::Unwind { bad_block, target } = &ctrl {
            warn!(target: "engine::tree", invalid_block=?bad_block, "Bad block detected in unwind");
            // update the `invalid_headers` cache with the new invalid header
            self.state.invalid_headers.insert(**bad_block);

            // if this was an unwind then the target is the new height
            Some(*target)
        } else {
            // backfill height is the block number that the backfill finished at
            ctrl.block_number()
        };

        // backfill height is the block number that the backfill finished at
        let Some(backfill_height) = backfill_height else { return Ok(()) };

        // state house keeping after backfill sync
        // remove all executed blocks below the backfill height
        //
        // We set the `finalized_num` to `Some(backfill_height)` to ensure we remove all state
        // before that
        let Some(backfill_num_hash) = self
            .provider
            .block_hash(backfill_height)?
            .map(|hash| BlockNumHash { hash, number: backfill_height })
        else {
            debug!(target: "engine::tree", ?ctrl, "Backfill block not found");
            return Ok(())
        };

        if ctrl.is_unwind() {
            // the node reset so we need to clear everything above that height so that backfill
            // height is the new canonical block.
            self.state.tree_state.reset(backfill_num_hash)
        } else {
            self.state.tree_state.remove_until(
                backfill_num_hash,
                self.persistence_state.last_persisted_block.hash,
                Some(backfill_num_hash),
            );
        }

        self.metrics.engine.executed_blocks.set(self.state.tree_state.block_count() as f64);
        self.metrics.tree.canonical_chain_height.set(backfill_height as f64);

        // remove all buffered blocks below the backfill height
        self.state.buffer.remove_old_blocks(backfill_height);
        // we remove all entries because now we're synced to the backfill target and consider this
        // the canonical chain
        self.canonical_in_memory_state.clear_state();

        if let Ok(Some(new_head)) = self.provider.sealed_header(backfill_height) {
            // update the tracked chain height, after backfill sync both the canonical height and
            // persisted height are the same
            self.state.tree_state.set_canonical_head(new_head.num_hash());
            self.persistence_state.finish(new_head.hash(), new_head.number());

            // update the tracked canonical head
            self.canonical_in_memory_state.set_canonical_head(new_head);
        }

        // check if we need to run backfill again by comparing the most recent finalized height to
        // the backfill height
        let Some(sync_target_state) = self.state.forkchoice_state_tracker.sync_target_state()
        else {
            return Ok(())
        };
        if sync_target_state.finalized_block_hash.is_zero() {
            // no finalized block, can't check distance
            return Ok(())
        }
        // get the block number of the finalized block, if we have it
        let newest_finalized = self
            .state
            .buffer
            .block(&sync_target_state.finalized_block_hash)
            .map(|block| block.number());

        // The block number that the backfill finished at - if the progress or newest
        // finalized is None then we can't check the distance anyways.
        //
        // If both are Some, we perform another distance check and return the desired
        // backfill target
        if let Some(backfill_target) =
            ctrl.block_number().zip(newest_finalized).and_then(|(progress, finalized_number)| {
                // Determines whether or not we should run backfill again, in case
                // the new gap is still large enough and requires running backfill again
                self.backfill_sync_target(progress, finalized_number, None)
            })
        {
            // request another backfill run
            self.emit_event(EngineApiEvent::BackfillAction(BackfillAction::Start(
                backfill_target.into(),
            )));
            return Ok(())
        };

        // try to close the gap by executing buffered blocks that are child blocks of the new head
        self.try_connect_buffered_blocks(self.state.tree_state.current_canonical_head)
    }

    /// Attempts to make the given target canonical.
    ///
    /// This will update the tracked canonical in memory state and do the necessary housekeeping.
    fn make_canonical(&mut self, target: B256) -> ProviderResult<()> {
        if let Some(chain_update) = self.on_new_head(target)? {
            self.on_canonical_chain_update(chain_update);
        }

        Ok(())
    }

    /// Convenience function to handle an optional tree event.
    fn on_maybe_tree_event(&mut self, event: Option<TreeEvent>) -> ProviderResult<()> {
        if let Some(event) = event {
            self.on_tree_event(event)?;
        }

        Ok(())
    }

    /// Handles a tree event.
    ///
    /// Returns an error if a [`TreeAction::MakeCanonical`] results in a fatal error.
    fn on_tree_event(&mut self, event: TreeEvent) -> ProviderResult<()> {
        match event {
            TreeEvent::TreeAction(action) => match action {
                TreeAction::MakeCanonical { sync_target_head } => {
                    self.make_canonical(sync_target_head)?;
                }
            },
            TreeEvent::BackfillAction(action) => {
                self.emit_event(EngineApiEvent::BackfillAction(action));
            }
            TreeEvent::Download(action) => {
                self.emit_event(EngineApiEvent::Download(action));
            }
        }

        Ok(())
    }

    /// Emits an outgoing event to the engine.
    fn emit_event(&mut self, event: impl Into<EngineApiEvent<N>>) {
        let event = event.into();

        if event.is_backfill_action() {
            debug_assert_eq!(
                self.backfill_sync_state,
                BackfillSyncState::Idle,
                "backfill action should only be emitted when backfill is idle"
            );

            if self.persistence_state.in_progress() {
                // backfill sync and persisting data are mutually exclusive, so we can't start
                // backfill while we're still persisting
                debug!(target: "engine::tree", "skipping backfill file while persistence task is active");
                return
            }

            self.backfill_sync_state = BackfillSyncState::Pending;
            self.metrics.engine.pipeline_runs.increment(1);
            debug!(target: "engine::tree", "emitting backfill action event");
        }

        let _ = self.outgoing.send(event).inspect_err(
            |err| error!(target: "engine::tree", "Failed to send internal event: {err:?}"),
        );
    }

    /// Returns true if the canonical chain length minus the last persisted
    /// block is greater than or equal to the persistence threshold and
    /// backfill is not running.
    pub const fn should_persist(&self) -> bool {
        if !self.backfill_sync_state.is_idle() {
            // can't persist if backfill is running
            return false
        }

        let min_block = self.persistence_state.last_persisted_block.number;
        self.state.tree_state.canonical_block_number().saturating_sub(min_block) >
            self.config.persistence_threshold()
    }

    /// Returns a batch of consecutive canonical blocks to persist in the range
    /// `(last_persisted_number .. canonical_head - threshold]`. The expected
    /// order is oldest -> newest.
    ///
    /// If any blocks are missing trie updates, all blocks are persisted, not taking `threshold`
    /// into account.
    ///
    /// For those blocks that didn't have the trie updates calculated, runs the state root
    /// calculation, and saves the trie updates.
    ///
    /// Returns an error if the state root calculation fails.
    fn get_canonical_blocks_to_persist(
        &mut self,
    ) -> Result<Vec<ExecutedBlockWithTrieUpdates<N>>, AdvancePersistenceError> {
        // We will calculate the state root using the database, so we need to be sure there are no
        // changes
        debug_assert!(!self.persistence_state.in_progress());

        let mut blocks_to_persist = Vec::new();
        let mut current_hash = self.state.tree_state.canonical_block_hash();
        let last_persisted_number = self.persistence_state.last_persisted_block.number;
        let canonical_head_number = self.state.tree_state.canonical_block_number();
        let all_blocks_have_trie_updates = self
            .state
            .tree_state
            .blocks_by_hash
            .values()
            .all(|block| block.trie_updates().is_some());

        let target_number = if all_blocks_have_trie_updates {
            // Persist only up to block buffer target if all blocks have trie updates
            canonical_head_number.saturating_sub(self.config.memory_block_buffer_target())
        } else {
            // Persist all blocks if any block is missing trie updates
            canonical_head_number
        };

        debug!(
            target: "engine::tree",
            ?current_hash,
            ?last_persisted_number,
            ?canonical_head_number,
            ?all_blocks_have_trie_updates,
            ?target_number,
            "Returning canonical blocks to persist"
        );
        while let Some(block) = self.state.tree_state.blocks_by_hash.get(&current_hash) {
            if block.recovered_block().number() <= last_persisted_number {
                break;
            }

            if block.recovered_block().number() <= target_number {
                blocks_to_persist.push(block.clone());
            }

            current_hash = block.recovered_block().parent_hash();
        }

        // Reverse the order so that the oldest block comes first
        blocks_to_persist.reverse();

        // Calculate missing trie updates
        for block in &mut blocks_to_persist {
            if block.trie.is_present() {
                continue
            }

            debug!(
                target: "engine::tree",
                block = ?block.recovered_block().num_hash(),
                "Calculating trie updates before persisting"
            );

            let provider = self
                .state_provider_builder(block.recovered_block().parent_hash())?
                .ok_or(AdvancePersistenceError::MissingAncestor(
                    block.recovered_block().parent_hash(),
                ))?
                .build()?;

            let mut trie_input = self.compute_trie_input(
                self.persisting_kind_for(block.recovered_block.block_with_parent()),
                self.provider.database_provider_ro()?,
                block.recovered_block().parent_hash(),
                None,
            )?;
            // Extend with block we are generating trie updates for.
            trie_input.append_ref(block.hashed_state());
            let (_root, updates) = provider.state_root_from_nodes_with_updates(trie_input)?;
            debug_assert_eq!(_root, block.recovered_block().state_root());

            // Update trie updates in both tree state and blocks to persist that we return
            let trie_updates = Arc::new(updates);
            let tree_state_block = self
                .state
                .tree_state
                .blocks_by_hash
                .get_mut(&block.recovered_block().hash())
                .expect("blocks to persist are constructed from tree state blocks");
            tree_state_block.trie.set_present(trie_updates.clone());
            block.trie.set_present(trie_updates);
        }

        Ok(blocks_to_persist)
    }

    /// This clears the blocks from the in-memory tree state that have been persisted to the
    /// database.
    ///
    /// This also updates the canonical in-memory state to reflect the newest persisted block
    /// height.
    ///
    /// Assumes that `finish` has been called on the `persistence_state` at least once
    fn on_new_persisted_block(&mut self) -> ProviderResult<()> {
        // If we have an on-disk reorg, we need to handle it first before touching the in-memory
        // state.
        if let Some(remove_above) = self.find_disk_reorg()? {
            self.remove_blocks(remove_above);
            return Ok(())
        }

        let finalized = self.state.forkchoice_state_tracker.last_valid_finalized();
        self.remove_before(self.persistence_state.last_persisted_block, finalized)?;
        self.canonical_in_memory_state.remove_persisted_blocks(BlockNumHash {
            number: self.persistence_state.last_persisted_block.number,
            hash: self.persistence_state.last_persisted_block.hash,
        });
        Ok(())
    }

    /// Return an [`ExecutedBlock`] from database or in-memory state by hash.
    ///
    /// NOTE: This cannot fetch [`ExecutedBlock`]s for _finalized_ blocks, instead it can only
    /// fetch [`ExecutedBlock`]s for _canonical_ blocks, or blocks from sidechains that the node
    /// has in memory.
    ///
    /// For finalized blocks, this will return `None`.
    fn canonical_block_by_hash(&self, hash: B256) -> ProviderResult<Option<ExecutedBlock<N>>> {
        trace!(target: "engine::tree", ?hash, "Fetching executed block by hash");
        // check memory first
        if let Some(block) = self.state.tree_state.executed_block_by_hash(hash) {
            return Ok(Some(block.block.clone()))
        }

        let (block, senders) = self
            .provider
            .sealed_block_with_senders(hash.into(), TransactionVariant::WithHash)?
            .ok_or_else(|| ProviderError::HeaderNotFound(hash.into()))?
            .split_sealed();
        let execution_output = self
            .provider
            .get_state(block.header().number())?
            .ok_or_else(|| ProviderError::StateForNumberNotFound(block.header().number()))?;
        let hashed_state = self.provider.hashed_post_state(execution_output.state());

        Ok(Some(ExecutedBlock {
            recovered_block: Arc::new(RecoveredBlock::new_sealed(block, senders)),
            execution_output: Arc::new(execution_output),
            hashed_state: Arc::new(hashed_state),
        }))
    }

    /// Return sealed block header from in-memory state or database by hash.
    fn sealed_header_by_hash(
        &self,
        hash: B256,
    ) -> ProviderResult<Option<SealedHeader<N::BlockHeader>>> {
        // check memory first
        let header = self.state.tree_state.sealed_header_by_hash(&hash);

        if header.is_some() {
            Ok(header)
        } else {
            self.provider.sealed_header_by_hash(hash)
        }
    }

    /// Return the parent hash of the lowest buffered ancestor for the requested block, if there
    /// are any buffered ancestors. If there are no buffered ancestors, and the block itself does
    /// not exist in the buffer, this returns the hash that is passed in.
    ///
    /// Returns the parent hash of the block itself if the block is buffered and has no other
    /// buffered ancestors.
    fn lowest_buffered_ancestor_or(&self, hash: B256) -> B256 {
        self.state
            .buffer
            .lowest_ancestor(&hash)
            .map(|block| block.parent_hash())
            .unwrap_or_else(|| hash)
    }

    /// If validation fails, the response MUST contain the latest valid hash:
    ///
    ///   - The block hash of the ancestor of the invalid payload satisfying the following two
    ///     conditions:
    ///     - It is fully validated and deemed VALID
    ///     - Any other ancestor of the invalid payload with a higher blockNumber is INVALID
    ///   - 0x0000000000000000000000000000000000000000000000000000000000000000 if the above
    ///     conditions are satisfied by a `PoW` block.
    ///   - null if client software cannot determine the ancestor of the invalid payload satisfying
    ///     the above conditions.
    fn latest_valid_hash_for_invalid_payload(
        &mut self,
        parent_hash: B256,
    ) -> ProviderResult<Option<B256>> {
        // Check if parent exists in side chain or in canonical chain.
        if self.sealed_header_by_hash(parent_hash)?.is_some() {
            return Ok(Some(parent_hash))
        }

        // iterate over ancestors in the invalid cache
        // until we encounter the first valid ancestor
        let mut current_hash = parent_hash;
        let mut current_block = self.state.invalid_headers.get(&current_hash);
        while let Some(block_with_parent) = current_block {
            current_hash = block_with_parent.parent;
            current_block = self.state.invalid_headers.get(&current_hash);

            // If current_header is None, then the current_hash does not have an invalid
            // ancestor in the cache, check its presence in blockchain tree
            if current_block.is_none() && self.sealed_header_by_hash(current_hash)?.is_some() {
                return Ok(Some(current_hash))
            }
        }
        Ok(None)
    }

    /// Prepares the invalid payload response for the given hash, checking the
    /// database for the parent hash and populating the payload status with the latest valid hash
    /// according to the engine api spec.
    fn prepare_invalid_response(&mut self, mut parent_hash: B256) -> ProviderResult<PayloadStatus> {
        // Edge case: the `latestValid` field is the zero hash if the parent block is the terminal
        // PoW block, which we need to identify by looking at the parent's block difficulty
        if let Some(parent) = self.sealed_header_by_hash(parent_hash)? {
            if !parent.difficulty().is_zero() {
                parent_hash = B256::ZERO;
            }
        }

        let valid_parent_hash = self.latest_valid_hash_for_invalid_payload(parent_hash)?;
        Ok(PayloadStatus::from_status(PayloadStatusEnum::Invalid {
            validation_error: PayloadValidationError::LinksToRejectedPayload.to_string(),
        })
        .with_latest_valid_hash(valid_parent_hash.unwrap_or_default()))
    }

    /// Returns true if the given hash is the last received sync target block.
    ///
    /// See [`ForkchoiceStateTracker::sync_target_state`]
    fn is_sync_target_head(&self, block_hash: B256) -> bool {
        if let Some(target) = self.state.forkchoice_state_tracker.sync_target_state() {
            return target.head_block_hash == block_hash
        }
        false
    }

    /// Checks if the given `check` hash points to an invalid header, inserting the given `head`
    /// block into the invalid header cache if the `check` hash has a known invalid ancestor.
    ///
    /// Returns a payload status response according to the engine API spec if the block is known to
    /// be invalid.
    fn check_invalid_ancestor_with_head(
        &mut self,
        check: B256,
        head: &SealedBlock<N::Block>,
    ) -> ProviderResult<Option<PayloadStatus>> {
        // check if the check hash was previously marked as invalid
        let Some(header) = self.state.invalid_headers.get(&check) else { return Ok(None) };

        Ok(Some(self.on_invalid_new_payload(head.clone(), header)?))
    }

    /// Invoked when a new payload received is invalid.
    fn on_invalid_new_payload(
        &mut self,
        head: SealedBlock<N::Block>,
        invalid: BlockWithParent,
    ) -> ProviderResult<PayloadStatus> {
        // populate the latest valid hash field
        let status = self.prepare_invalid_response(invalid.parent)?;

        // insert the head block into the invalid header cache
        self.state.invalid_headers.insert_with_invalid_ancestor(head.hash(), invalid);
        self.emit_event(ConsensusEngineEvent::InvalidBlock(Box::new(head)));

        Ok(status)
    }

    /// Finds any invalid ancestor for the given payload.
    ///
    /// This function walks up the chain of buffered ancestors from the payload's block
    /// hash and checks if any ancestor is marked as invalid in the tree state.
    ///
    /// The check works by:
    /// 1. Finding the lowest buffered ancestor for the given block hash
    /// 2. If the ancestor is the same as the block hash itself, using the parent hash instead
    /// 3. Checking if this ancestor is in the `invalid_headers` map
    ///
    /// Returns the invalid ancestor block info if found, or None if no invalid ancestor exists.
    fn find_invalid_ancestor(&mut self, payload: &T::ExecutionData) -> Option<BlockWithParent> {
        let parent_hash = payload.parent_hash();
        let block_hash = payload.block_hash();
        let mut lowest_buffered_ancestor = self.lowest_buffered_ancestor_or(block_hash);
        if lowest_buffered_ancestor == block_hash {
            lowest_buffered_ancestor = parent_hash;
        }

        // Check if the block has an invalid ancestor
        self.state.invalid_headers.get(&lowest_buffered_ancestor)
    }

    /// Handles a payload that has an invalid ancestor.
    ///
    /// This function validates the payload and processes it according to whether it's
    /// well-formed or malformed:
    /// 1. **Well-formed payload**: The payload is marked as invalid since it descends from a
    ///    known-bad block, which violates consensus rules
    /// 2. **Malformed payload**: Returns an appropriate error status since the payload cannot be
    ///    validated due to its own structural issues
    fn handle_invalid_ancestor_payload(
        &mut self,
        payload: T::ExecutionData,
        invalid: BlockWithParent,
    ) -> Result<PayloadStatus, InsertBlockFatalError> {
        let parent_hash = payload.parent_hash();

        // Here we might have 2 cases
        // 1. the block is well formed and indeed links to an invalid header, meaning we should
        //    remember it as invalid
        // 2. the block is not well formed (i.e block hash is incorrect), and we should just return
        //    an error and forget it
        let block = match self.payload_validator.ensure_well_formed_payload(payload) {
            Ok(block) => block,
            Err(error) => return Ok(self.on_new_payload_error(error, parent_hash)?),
        };

        Ok(self.on_invalid_new_payload(block.into_sealed_block(), invalid)?)
    }

    /// Checks if the given `head` points to an invalid header, which requires a specific response
    /// to a forkchoice update.
    fn check_invalid_ancestor(&mut self, head: B256) -> ProviderResult<Option<PayloadStatus>> {
        // check if the head was previously marked as invalid
        let Some(header) = self.state.invalid_headers.get(&head) else { return Ok(None) };
        // populate the latest valid hash field
        Ok(Some(self.prepare_invalid_response(header.parent)?))
    }

    /// Validate if block is correct and satisfies all the consensus rules that concern the header
    /// and block body itself.
    fn validate_block(&self, block: &RecoveredBlock<N::Block>) -> Result<(), ConsensusError> {
        if let Err(e) = self.consensus.validate_header(block.sealed_header()) {
            error!(target: "engine::tree", ?block, "Failed to validate header {}: {e}", block.hash());
            return Err(e)
        }

        if let Err(e) = self.consensus.validate_block_pre_execution(block.sealed_block()) {
            error!(target: "engine::tree", ?block, "Failed to validate block {}: {e}", block.hash());
            return Err(e)
        }

        Ok(())
    }

    /// Attempts to connect any buffered blocks that are connected to the given parent hash.
    #[instrument(level = "trace", skip(self), target = "engine::tree")]
    fn try_connect_buffered_blocks(
        &mut self,
        parent: BlockNumHash,
    ) -> Result<(), InsertBlockFatalError> {
        let blocks = self.state.buffer.remove_block_with_children(&parent.hash);

        if blocks.is_empty() {
            // nothing to append
            return Ok(())
        }

        let now = Instant::now();
        let block_count = blocks.len();
        for child in blocks {
            let child_num_hash = child.num_hash();
            match self.insert_block(child) {
                Ok(res) => {
                    debug!(target: "engine::tree", child =?child_num_hash, ?res, "connected buffered block");
                    if self.is_sync_target_head(child_num_hash.hash) &&
                        matches!(res, InsertPayloadOk::Inserted(BlockStatus::Valid))
                    {
                        self.make_canonical(child_num_hash.hash)?;
                    }
                }
                Err(err) => {
                    if let InsertPayloadError::Block(err) = err {
                        debug!(target: "engine::tree", ?err, "failed to connect buffered block to tree");
                        if let Err(fatal) = self.on_insert_block_error(err) {
                            warn!(target: "engine::tree", %fatal, "fatal error occurred while connecting buffered blocks");
                            return Err(fatal)
                        }
                    }
                }
            }
        }

        debug!(target: "engine::tree", elapsed = ?now.elapsed(), %block_count, "connected buffered blocks");
        Ok(())
    }

    /// Pre-validates the block and inserts it into the buffer.
    fn buffer_block(
        &mut self,
        block: RecoveredBlock<N::Block>,
    ) -> Result<(), InsertBlockError<N::Block>> {
        if let Err(err) = self.validate_block(&block) {
            return Err(InsertBlockError::consensus_error(err, block.into_sealed_block()))
        }
        self.state.buffer.insert_block(block);
        Ok(())
    }

    /// Returns true if the distance from the local tip to the block is greater than the configured
    /// threshold.
    ///
    /// If the `local_tip` is greater than the `block`, then this will return false.
    #[inline]
    const fn exceeds_backfill_run_threshold(&self, local_tip: u64, block: u64) -> bool {
        block > local_tip && block - local_tip > MIN_BLOCKS_FOR_PIPELINE_RUN
    }

    /// Returns how far the local tip is from the given block. If the local tip is at the same
    /// height or its block number is greater than the given block, this returns None.
    #[inline]
    const fn distance_from_local_tip(&self, local_tip: u64, block: u64) -> Option<u64> {
        if block > local_tip {
            Some(block - local_tip)
        } else {
            None
        }
    }

    /// Returns the target hash to sync to if the distance from the local tip to the block is
    /// greater than the threshold and we're not synced to the finalized block yet (if we've seen
    /// that block already).
    ///
    /// If this is invoked after a new block has been downloaded, the downloaded block could be the
    /// (missing) finalized block.
    fn backfill_sync_target(
        &self,
        canonical_tip_num: u64,
        target_block_number: u64,
        downloaded_block: Option<BlockNumHash>,
    ) -> Option<B256> {
        let sync_target_state = self.state.forkchoice_state_tracker.sync_target_state();

        // check if the downloaded block is the tracked finalized block
        let mut exceeds_backfill_threshold = if let Some(buffered_finalized) = sync_target_state
            .as_ref()
            .and_then(|state| self.state.buffer.block(&state.finalized_block_hash))
        {
            // if we have buffered the finalized block, we should check how far
            // we're off
            self.exceeds_backfill_run_threshold(canonical_tip_num, buffered_finalized.number())
        } else {
            // check if the distance exceeds the threshold for backfill sync
            self.exceeds_backfill_run_threshold(canonical_tip_num, target_block_number)
        };

        // If this is invoked after we downloaded a block we can check if this block is the
        // finalized block
        if let (Some(downloaded_block), Some(ref state)) = (downloaded_block, sync_target_state) {
            if downloaded_block.hash == state.finalized_block_hash {
                // we downloaded the finalized block and can now check how far we're off
                exceeds_backfill_threshold =
                    self.exceeds_backfill_run_threshold(canonical_tip_num, downloaded_block.number);
            }
        }

        // if the number of missing blocks is greater than the max, trigger backfill
        if exceeds_backfill_threshold {
            if let Some(state) = sync_target_state {
                // if we have already canonicalized the finalized block, we should skip backfill
                match self.provider.header_by_hash_or_number(state.finalized_block_hash.into()) {
                    Err(err) => {
                        warn!(target: "engine::tree", %err, "Failed to get finalized block header");
                    }
                    Ok(None) => {
                        // ensure the finalized block is known (not the zero hash)
                        if !state.finalized_block_hash.is_zero() {
                            // we don't have the block yet and the distance exceeds the allowed
                            // threshold
                            return Some(state.finalized_block_hash)
                        }

                        // OPTIMISTIC SYNCING
                        //
                        // It can happen when the node is doing an
                        // optimistic sync, where the CL has no knowledge of the finalized hash,
                        // but is expecting the EL to sync as high
                        // as possible before finalizing.
                        //
                        // This usually doesn't happen on ETH mainnet since CLs use the more
                        // secure checkpoint syncing.
                        //
                        // However, optimism chains will do this. The risk of a reorg is however
                        // low.
                        debug!(target: "engine::tree", hash=?state.head_block_hash, "Setting head hash as an optimistic backfill target.");
                        return Some(state.head_block_hash)
                    }
                    Ok(Some(_)) => {
                        // we're fully synced to the finalized block
                    }
                }
            }
        }

        None
    }

    /// This method tries to detect whether on-disk and in-memory states have diverged. It might
    /// happen if a reorg is happening while we are persisting a block.
    fn find_disk_reorg(&self) -> ProviderResult<Option<u64>> {
        let mut canonical = self.state.tree_state.current_canonical_head;
        let mut persisted = self.persistence_state.last_persisted_block;

        let parent_num_hash = |num_hash: NumHash| -> ProviderResult<NumHash> {
            Ok(self
                .sealed_header_by_hash(num_hash.hash)?
                .ok_or(ProviderError::BlockHashNotFound(num_hash.hash))?
                .parent_num_hash())
        };

        // Happy path, canonical chain is ahead or equal to persisted chain.
        // Walk canonical chain back to make sure that it connects to persisted chain.
        while canonical.number > persisted.number {
            canonical = parent_num_hash(canonical)?;
        }

        // If we've reached persisted tip by walking the canonical chain back, everything is fine.
        if canonical == persisted {
            return Ok(None);
        }

        // At this point, we know that `persisted` block can't be reached by walking the canonical
        // chain back. In this case we need to truncate it to the first canonical block it connects
        // to.

        // Firstly, walk back until we reach the same height as `canonical`.
        while persisted.number > canonical.number {
            persisted = parent_num_hash(persisted)?;
        }

        debug_assert_eq!(persisted.number, canonical.number);

        // Now walk both chains back until we find a common ancestor.
        while persisted.hash != canonical.hash {
            canonical = parent_num_hash(canonical)?;
            persisted = parent_num_hash(persisted)?;
        }

        debug!(target: "engine::tree", remove_above=persisted.number, "on-disk reorg detected");

        Ok(Some(persisted.number))
    }

    /// Invoked when we the canonical chain has been updated.
    ///
    /// This is invoked on a valid forkchoice update, or if we can make the target block canonical.
    fn on_canonical_chain_update(&mut self, chain_update: NewCanonicalChain<N>) {
        trace!(target: "engine::tree", new_blocks = %chain_update.new_block_count(), reorged_blocks =  %chain_update.reorged_block_count(), "applying new chain update");
        let start = Instant::now();

        // update the tracked canonical head
        self.state.tree_state.set_canonical_head(chain_update.tip().num_hash());

        let tip = chain_update.tip().clone_sealed_header();
        let notification = chain_update.to_chain_notification();

        // reinsert any missing reorged blocks
        if let NewCanonicalChain::Reorg { new, old } = &chain_update {
            let new_first = new.first().map(|first| first.recovered_block().num_hash());
            let old_first = old.first().map(|first| first.recovered_block().num_hash());
            trace!(target: "engine::tree", ?new_first, ?old_first, "Reorg detected, new and old first blocks");

            self.update_reorg_metrics(old.len());
            self.reinsert_reorged_blocks(new.clone());
            // Try reinserting the reorged canonical chain. This is only possible if we have
            // `persisted_trie_updates` for those blocks.
            let old = old
                .iter()
                .filter_map(|block| {
                    let trie = self
                        .state
                        .tree_state
                        .persisted_trie_updates
                        .get(&block.recovered_block.hash())?
                        .1
                        .clone();
                    Some(ExecutedBlockWithTrieUpdates {
                        block: block.clone(),
                        trie: ExecutedTrieUpdates::Present(trie),
                    })
                })
                .collect::<Vec<_>>();
            self.reinsert_reorged_blocks(old);
        }

        // update the tracked in-memory state with the new chain
        self.canonical_in_memory_state.update_chain(chain_update);
        self.canonical_in_memory_state.set_canonical_head(tip.clone());

        // Update metrics based on new tip
        self.metrics.tree.canonical_chain_height.set(tip.number() as f64);

        // sends an event to all active listeners about the new canonical chain
        self.canonical_in_memory_state.notify_canon_state(notification);

        // emit event
        self.emit_event(ConsensusEngineEvent::CanonicalChainCommitted(
            Box::new(tip),
            start.elapsed(),
        ));
    }

    /// This updates metrics based on the given reorg length.
    fn update_reorg_metrics(&self, old_chain_length: usize) {
        self.metrics.tree.reorgs.increment(1);
        self.metrics.tree.latest_reorg_depth.set(old_chain_length as f64);
    }

    /// This reinserts any blocks in the new chain that do not already exist in the tree
    fn reinsert_reorged_blocks(&mut self, new_chain: Vec<ExecutedBlockWithTrieUpdates<N>>) {
        for block in new_chain {
            if self
                .state
                .tree_state
                .executed_block_by_hash(block.recovered_block().hash())
                .is_none()
            {
                trace!(target: "engine::tree", num=?block.recovered_block().number(), hash=?block.recovered_block().hash(), "Reinserting block into tree state");
                self.state.tree_state.insert_executed(block);
            }
        }
    }

    /// This handles downloaded blocks that are shown to be disconnected from the canonical chain.
    ///
    /// This mainly compares the missing parent of the downloaded block with the current canonical
    /// tip, and decides whether or not backfill sync should be triggered.
    fn on_disconnected_downloaded_block(
        &self,
        downloaded_block: BlockNumHash,
        missing_parent: BlockNumHash,
        head: BlockNumHash,
    ) -> Option<TreeEvent> {
        // compare the missing parent with the canonical tip
        if let Some(target) =
            self.backfill_sync_target(head.number, missing_parent.number, Some(downloaded_block))
        {
            trace!(target: "engine::tree", %target, "triggering backfill on downloaded block");
            return Some(TreeEvent::BackfillAction(BackfillAction::Start(target.into())));
        }

        // continue downloading the missing parent
        //
        // this happens if either:
        //  * the missing parent block num < canonical tip num
        //    * this case represents a missing block on a fork that is shorter than the canonical
        //      chain
        //  * the missing parent block num >= canonical tip num, but the number of missing blocks is
        //    less than the backfill threshold
        //    * this case represents a potentially long range of blocks to download and execute
        let request = if let Some(distance) =
            self.distance_from_local_tip(head.number, missing_parent.number)
        {
            trace!(target: "engine::tree", %distance, missing=?missing_parent, "downloading missing parent block range");
            DownloadRequest::BlockRange(missing_parent.hash, distance)
        } else {
            trace!(target: "engine::tree", missing=?missing_parent, "downloading missing parent block");
            // This happens when the missing parent is on an outdated
            // sidechain and we can only download the missing block itself
            DownloadRequest::single_block(missing_parent.hash)
        };

        Some(TreeEvent::Download(request))
    }

    /// Invoked with a block downloaded from the network
    ///
    /// Returns an event with the appropriate action to take, such as:
    ///  - download more missing blocks
    ///  - try to canonicalize the target if the `block` is the tracked target (head) block.
    #[instrument(level = "trace", skip_all, fields(block_hash = %block.hash(), block_num = %block.number(),), target = "engine::tree")]
    fn on_downloaded_block(
        &mut self,
        block: RecoveredBlock<N::Block>,
    ) -> Result<Option<TreeEvent>, InsertBlockFatalError> {
        let block_num_hash = block.num_hash();
        let lowest_buffered_ancestor = self.lowest_buffered_ancestor_or(block_num_hash.hash);
        if self
            .check_invalid_ancestor_with_head(lowest_buffered_ancestor, block.sealed_block())?
            .is_some()
        {
            return Ok(None)
        }

        if !self.backfill_sync_state.is_idle() {
            return Ok(None)
        }

        // try to append the block
        match self.insert_block(block) {
            Ok(InsertPayloadOk::Inserted(BlockStatus::Valid)) => {
                if self.is_sync_target_head(block_num_hash.hash) {
                    trace!(target: "engine::tree", "appended downloaded sync target block");

                    // we just inserted the current sync target block, we can try to make it
                    // canonical
                    return Ok(Some(TreeEvent::TreeAction(TreeAction::MakeCanonical {
                        sync_target_head: block_num_hash.hash,
                    })))
                }
                trace!(target: "engine::tree", "appended downloaded block");
                self.try_connect_buffered_blocks(block_num_hash)?;
            }
            Ok(InsertPayloadOk::Inserted(BlockStatus::Disconnected { head, missing_ancestor })) => {
                // block is not connected to the canonical head, we need to download
                // its missing branch first
                return Ok(self.on_disconnected_downloaded_block(
                    block_num_hash,
                    missing_ancestor,
                    head,
                ))
            }
            Ok(InsertPayloadOk::AlreadySeen(_)) => {
                trace!(target: "engine::tree", "downloaded block already executed");
            }
            Err(err) => {
                if let InsertPayloadError::Block(err) = err {
                    debug!(target: "engine::tree", err=%err.kind(), "failed to insert downloaded block");
                    if let Err(fatal) = self.on_insert_block_error(err) {
                        warn!(target: "engine::tree", %fatal, "fatal error occurred while inserting downloaded block");
                        return Err(fatal)
                    }
                }
            }
        }
        Ok(None)
    }

    /// Inserts a payload into the tree and executes it.
    ///
    /// This function validates the payload's basic structure, then executes it using the
    /// payload validator. The execution includes running all transactions in the payload
    /// and validating the resulting state transitions.
    ///
    /// Returns `InsertPayloadOk` if the payload was successfully inserted and executed,
    /// or `InsertPayloadError` if validation or execution failed.
    fn insert_payload(
        &mut self,
        payload: T::ExecutionData,
    ) -> Result<InsertPayloadOk, InsertPayloadError<N::Block>> {
        self.insert_block_or_payload(
            payload.block_with_parent(),
            payload,
            |validator, payload, ctx| validator.validate_payload(payload, ctx),
            |this, payload| Ok(this.payload_validator.ensure_well_formed_payload(payload)?),
        )
    }

    fn insert_block(
        &mut self,
        block: RecoveredBlock<N::Block>,
    ) -> Result<InsertPayloadOk, InsertPayloadError<N::Block>> {
        self.insert_block_or_payload(
            block.block_with_parent(),
            block,
            |validator, block, ctx| validator.validate_block(block, ctx),
            |_, block| Ok(block),
        )
    }

    /// Inserts a block or payload into the blockchain tree with full execution.
    ///
    /// This is a generic function that handles both blocks and payloads by accepting
    /// a block identifier, input data, and execution/validation functions. It performs
    /// comprehensive checks and execution:
    ///
    /// - Validates that the block doesn't already exist in the tree
    /// - Ensures parent state is available, buffering if necessary
    /// - Executes the block/payload using the provided execute function
    /// - Handles both canonical and fork chain insertions
    /// - Updates pending block state when appropriate
    /// - Emits consensus engine events and records metrics
    ///
    /// Returns `InsertPayloadOk::Inserted(BlockStatus::Valid)` on successful execution,
    /// `InsertPayloadOk::AlreadySeen` if the block already exists, or
    /// `InsertPayloadOk::Inserted(BlockStatus::Disconnected)` if parent state is missing.
    fn insert_block_or_payload<Input, Err>(
        &mut self,
        block_id: BlockWithParent,
        input: Input,
        execute: impl FnOnce(
            &mut V,
            Input,
            TreeCtx<'_, N>,
        ) -> Result<ExecutedBlockWithTrieUpdates<N>, Err>,
        convert_to_block: impl FnOnce(&mut Self, Input) -> Result<RecoveredBlock<N::Block>, Err>,
    ) -> Result<InsertPayloadOk, Err>
    where
        Err: From<InsertBlockError<N::Block>>,
    {
        let block_insert_start = Instant::now();
        let block_num_hash = block_id.block;
        debug!(target: "engine::tree", block=?block_num_hash, parent = ?block_id.parent, "Inserting new block into tree");

        match self.sealed_header_by_hash(block_num_hash.hash) {
            Err(err) => {
                let block = convert_to_block(self, input)?;
                return Err(InsertBlockError::new(block.into_sealed_block(), err.into()).into());
            }
            Ok(Some(_)) => {
                // We now assume that we already have this block in the tree. However, we need to
                // run the conversion to ensure that the block hash is valid.
                convert_to_block(self, input)?;
                return Ok(InsertPayloadOk::AlreadySeen(BlockStatus::Valid))
            }
            _ => {}
        };

        // Ensure that the parent state is available.
        match self.state_provider_builder(block_id.parent) {
            Err(err) => {
                let block = convert_to_block(self, input)?;
                return Err(InsertBlockError::new(block.into_sealed_block(), err.into()).into());
            }
            Ok(None) => {
                let block = convert_to_block(self, input)?;

                // we don't have the state required to execute this block, buffering it and find the
                // missing parent block
                let missing_ancestor = self
                    .state
                    .buffer
                    .lowest_ancestor(&block.parent_hash())
                    .map(|block| block.parent_num_hash())
                    .unwrap_or_else(|| block.parent_num_hash());

                self.state.buffer.insert_block(block);

                return Ok(InsertPayloadOk::Inserted(BlockStatus::Disconnected {
                    head: self.state.tree_state.current_canonical_head,
                    missing_ancestor,
                }))
            }
            Ok(Some(_)) => {}
        }

        // determine whether we are on a fork chain
        let is_fork = match self.is_fork(block_id) {
            Err(err) => {
                let block = convert_to_block(self, input)?;
                return Err(InsertBlockError::new(block.into_sealed_block(), err.into()).into());
            }
            Ok(is_fork) => is_fork,
        };

        let ctx =
            TreeCtx::new(&mut self.state, &self.persistence_state, &self.canonical_in_memory_state);

        let start = Instant::now();

        let executed = execute(&mut self.payload_validator, input, ctx)?;

        // if the parent is the canonical head, we can insert the block as the pending block
        if self.state.tree_state.canonical_block_hash() == executed.recovered_block().parent_hash()
        {
            debug!(target: "engine::tree", pending=?block_num_hash, "updating pending block");
            self.canonical_in_memory_state.set_pending_block(executed.clone());
        }

        self.state.tree_state.insert_executed(executed.clone());
        self.metrics.engine.executed_blocks.set(self.state.tree_state.block_count() as f64);

        // emit insert event
        let elapsed = start.elapsed();
        let engine_event = if is_fork {
            ConsensusEngineEvent::ForkBlockAdded(executed, elapsed)
        } else {
            ConsensusEngineEvent::CanonicalBlockAdded(executed, elapsed)
        };
        self.emit_event(EngineApiEvent::BeaconConsensus(engine_event));

        self.metrics
            .engine
            .block_insert_total_duration
            .record(block_insert_start.elapsed().as_secs_f64());
        debug!(target: "engine::tree", block=?block_num_hash, "Finished inserting block");
        Ok(InsertPayloadOk::Inserted(BlockStatus::Valid))
    }

    /// Computes the trie input at the provided parent hash.
    ///
    /// The goal of this function is to take in-memory blocks and generate a [`TrieInput`] that
    /// serves as an overlay to the database blocks.
    ///
    /// It works as follows:
    /// 1. Collect in-memory blocks that are descendants of the provided parent hash using
    ///    [`TreeState::blocks_by_hash`].
    /// 2. If the persistence is in progress, and the block that we're computing the trie input for
    ///    is a descendant of the currently persisting blocks, we need to be sure that in-memory
    ///    blocks are not overlapping with the database blocks that may have been already persisted.
    ///    To do that, we're filtering out in-memory blocks that are lower than the highest database
    ///    block.
    /// 3. Once in-memory blocks are collected and optionally filtered, we compute the
    ///    [`HashedPostState`] from them.
    fn compute_trie_input<TP: DBProvider + BlockNumReader>(
        &self,
        persisting_kind: PersistingKind,
        provider: TP,
        parent_hash: B256,
        allocated_trie_input: Option<TrieInput>,
    ) -> ProviderResult<TrieInput> {
        // get allocated trie input or use a default trie input
        let mut input = allocated_trie_input.unwrap_or_default();

        let best_block_number = provider.best_block_number()?;

        let (mut historical, mut blocks) = self
            .state
            .tree_state
            .blocks_by_hash(parent_hash)
            .map_or_else(|| (parent_hash.into(), vec![]), |(hash, blocks)| (hash.into(), blocks));

        // If the current block is a descendant of the currently persisting blocks, then we need to
        // filter in-memory blocks, so that none of them are already persisted in the database.
        if persisting_kind.is_descendant() {
            // Iterate over the blocks from oldest to newest.
            while let Some(block) = blocks.last() {
                let recovered_block = block.recovered_block();
                if recovered_block.number() <= best_block_number {
                    // Remove those blocks that lower than or equal to the highest database
                    // block.
                    blocks.pop();
                } else {
                    // If the block is higher than the best block number, stop filtering, as it's
                    // the first block that's not in the database.
                    break
                }
            }

            historical = if let Some(block) = blocks.last() {
                // If there are any in-memory blocks left after filtering, set the anchor to the
                // parent of the oldest block.
                (block.recovered_block().number() - 1).into()
            } else {
                // Otherwise, set the anchor to the original provided parent hash.
                parent_hash.into()
            };
        }

        if blocks.is_empty() {
            debug!(target: "engine::tree", %parent_hash, "Parent found on disk");
        } else {
            debug!(target: "engine::tree", %parent_hash, %historical, blocks = blocks.len(), "Parent found in memory");
        }

        // Convert the historical block to the block number.
        let block_number = provider
            .convert_hash_or_number(historical)?
            .ok_or_else(|| ProviderError::BlockHashNotFound(historical.as_hash().unwrap()))?;

        // Retrieve revert state for historical block.
        let revert_state = if block_number == best_block_number {
            // We do not check against the `last_block_number` here because
            // `HashedPostState::from_reverts` only uses the database tables, and not static files.
            debug!(target: "engine::tree", block_number, best_block_number, "Empty revert state");
            HashedPostState::default()
        } else {
            let revert_state = HashedPostState::from_reverts::<KeccakKeyHasher>(
                provider.tx_ref(),
                block_number + 1,
            )
            .map_err(ProviderError::from)?;
            debug!(
                target: "engine::tree",
                block_number,
                best_block_number,
                accounts = revert_state.accounts.len(),
                storages = revert_state.storages.len(),
                "Non-empty revert state"
            );
            revert_state
        };
        input.append(revert_state);

        // Extend with contents of parent in-memory blocks.
        input.extend_with_blocks(
            blocks.iter().rev().map(|block| (block.hashed_state(), block.trie_updates())),
        );

        Ok(input)
    }

    /// Handles an error that occurred while inserting a block.
    ///
    /// If this is a validation error this will mark the block as invalid.
    ///
    /// Returns the proper payload status response if the block is invalid.
    fn on_insert_block_error(
        &mut self,
        error: InsertBlockError<N::Block>,
    ) -> Result<PayloadStatus, InsertBlockFatalError> {
        let (block, error) = error.split();

        // if invalid block, we check the validation error. Otherwise return the fatal
        // error.
        let validation_err = error.ensure_validation_error()?;

        // If the error was due to an invalid payload, the payload is added to the
        // invalid headers cache and `Ok` with [PayloadStatusEnum::Invalid] is
        // returned.
        warn!(
            target: "engine::tree",
            invalid_hash=%block.hash(),
            invalid_number=block.number(),
            %validation_err,
            "Invalid block error on new payload",
        );
        let latest_valid_hash = self.latest_valid_hash_for_invalid_payload(block.parent_hash())?;

        // keep track of the invalid header
        self.state.invalid_headers.insert(block.block_with_parent());
        self.emit_event(EngineApiEvent::BeaconConsensus(ConsensusEngineEvent::InvalidBlock(
            Box::new(block),
        )));

        Ok(PayloadStatus::new(
            PayloadStatusEnum::Invalid { validation_error: validation_err.to_string() },
            latest_valid_hash,
        ))
    }

    /// Handles a [`NewPayloadError`] by converting it to a [`PayloadStatus`].
    fn on_new_payload_error(
        &mut self,
        error: NewPayloadError,
        parent_hash: B256,
    ) -> ProviderResult<PayloadStatus> {
        error!(target: "engine::tree", %error, "Invalid payload");
        // we need to convert the error to a payload status (response to the CL)

        let latest_valid_hash =
            if error.is_block_hash_mismatch() || error.is_invalid_versioned_hashes() {
                // Engine-API rules:
                // > `latestValidHash: null` if the blockHash validation has failed (<https://github.com/ethereum/execution-apis/blob/fe8e13c288c592ec154ce25c534e26cb7ce0530d/src/engine/shanghai.md?plain=1#L113>)
                // > `latestValidHash: null` if the expected and the actual arrays don't match (<https://github.com/ethereum/execution-apis/blob/fe8e13c288c592ec154ce25c534e26cb7ce0530d/src/engine/cancun.md?plain=1#L103>)
                None
            } else {
                self.latest_valid_hash_for_invalid_payload(parent_hash)?
            };

        let status = PayloadStatusEnum::from(error);
        Ok(PayloadStatus::new(status, latest_valid_hash))
    }

    /// Attempts to find the header for the given block hash if it is canonical.
    pub fn find_canonical_header(
        &self,
        hash: B256,
    ) -> Result<Option<SealedHeader<N::BlockHeader>>, ProviderError> {
        let mut canonical = self.canonical_in_memory_state.header_by_hash(hash);

        if canonical.is_none() {
            canonical = self.provider.header(&hash)?.map(|header| SealedHeader::new(header, hash));
        }

        Ok(canonical)
    }

    /// Updates the tracked finalized block if we have it.
    fn update_finalized_block(
        &self,
        finalized_block_hash: B256,
    ) -> Result<(), OnForkChoiceUpdated> {
        if finalized_block_hash.is_zero() {
            return Ok(())
        }

        match self.find_canonical_header(finalized_block_hash) {
            Ok(None) => {
                debug!(target: "engine::tree", "Finalized block not found in canonical chain");
                // if the finalized block is not known, we can't update the finalized block
                return Err(OnForkChoiceUpdated::invalid_state())
            }
            Ok(Some(finalized)) => {
                if Some(finalized.num_hash()) !=
                    self.canonical_in_memory_state.get_finalized_num_hash()
                {
                    // we're also persisting the finalized block on disk so we can reload it on
                    // restart this is required by optimism which queries the finalized block: <https://github.com/ethereum-optimism/optimism/blob/c383eb880f307caa3ca41010ec10f30f08396b2e/op-node/rollup/sync/start.go#L65-L65>
                    let _ = self.persistence.save_finalized_block_number(finalized.number());
                    self.canonical_in_memory_state.set_finalized(finalized);
                }
            }
            Err(err) => {
                error!(target: "engine::tree", %err, "Failed to fetch finalized block header");
            }
        }

        Ok(())
    }

    /// Updates the tracked safe block if we have it
    fn update_safe_block(&self, safe_block_hash: B256) -> Result<(), OnForkChoiceUpdated> {
        if safe_block_hash.is_zero() {
            return Ok(())
        }

        match self.find_canonical_header(safe_block_hash) {
            Ok(None) => {
                debug!(target: "engine::tree", "Safe block not found in canonical chain");
                // if the safe block is not known, we can't update the safe block
                return Err(OnForkChoiceUpdated::invalid_state())
            }
            Ok(Some(safe)) => {
                if Some(safe.num_hash()) != self.canonical_in_memory_state.get_safe_num_hash() {
                    // we're also persisting the safe block on disk so we can reload it on
                    // restart this is required by optimism which queries the safe block: <https://github.com/ethereum-optimism/optimism/blob/c383eb880f307caa3ca41010ec10f30f08396b2e/op-node/rollup/sync/start.go#L65-L65>
                    let _ = self.persistence.save_safe_block_number(safe.number());
                    self.canonical_in_memory_state.set_safe(safe);
                }
            }
            Err(err) => {
                error!(target: "engine::tree", %err, "Failed to fetch safe block header");
            }
        }

        Ok(())
    }

    /// Ensures that the given forkchoice state is consistent, assuming the head block has been
    /// made canonical.
    ///
    /// If the forkchoice state is consistent, this will return Ok(()). Otherwise, this will
    /// return an instance of [`OnForkChoiceUpdated`] that is INVALID.
    ///
    /// This also updates the safe and finalized blocks in the [`CanonicalInMemoryState`], if they
    /// are consistent with the head block.
    fn ensure_consistent_forkchoice_state(
        &self,
        state: ForkchoiceState,
    ) -> Result<(), OnForkChoiceUpdated> {
        // Ensure that the finalized block, if not zero, is known and in the canonical chain
        // after the head block is canonicalized.
        //
        // This ensures that the finalized block is consistent with the head block, i.e. the
        // finalized block is an ancestor of the head block.
        self.update_finalized_block(state.finalized_block_hash)?;

        // Also ensure that the safe block, if not zero, is known and in the canonical chain
        // after the head block is canonicalized.
        //
        // This ensures that the safe block is consistent with the head block, i.e. the safe
        // block is an ancestor of the head block.
        self.update_safe_block(state.safe_block_hash)
    }

    /// Pre-validate forkchoice update and check whether it can be processed.
    ///
    /// This method returns the update outcome if validation fails or
    /// the node is syncing and the update cannot be processed at the moment.
    fn pre_validate_forkchoice_update(
        &mut self,
        state: ForkchoiceState,
    ) -> ProviderResult<Option<OnForkChoiceUpdated>> {
        if state.head_block_hash.is_zero() {
            return Ok(Some(OnForkChoiceUpdated::invalid_state()))
        }

        // check if the new head hash is connected to any ancestor that we previously marked as
        // invalid
        let lowest_buffered_ancestor_fcu = self.lowest_buffered_ancestor_or(state.head_block_hash);
        if let Some(status) = self.check_invalid_ancestor(lowest_buffered_ancestor_fcu)? {
            return Ok(Some(OnForkChoiceUpdated::with_invalid(status)))
        }

        if !self.backfill_sync_state.is_idle() {
            // We can only process new forkchoice updates if the pipeline is idle, since it requires
            // exclusive access to the database
            trace!(target: "engine::tree", "Pipeline is syncing, skipping forkchoice update");
            return Ok(Some(OnForkChoiceUpdated::syncing()))
        }

        Ok(None)
    }

    /// Validates the payload attributes with respect to the header and fork choice state.
    ///
    /// Note: At this point, the fork choice update is considered to be VALID, however, we can still
    /// return an error if the payload attributes are invalid.
    fn process_payload_attributes(
        &self,
        attrs: T::PayloadAttributes,
        head: &N::BlockHeader,
        state: ForkchoiceState,
        version: EngineApiMessageVersion,
    ) -> OnForkChoiceUpdated {
        if let Err(err) =
            self.payload_validator.validate_payload_attributes_against_header(&attrs, head)
        {
            warn!(target: "engine::tree", %err, ?head, "Invalid payload attributes");
            return OnForkChoiceUpdated::invalid_payload_attributes()
        }

        // 8. Client software MUST begin a payload build process building on top of
        //    forkchoiceState.headBlockHash and identified via buildProcessId value if
        //    payloadAttributes is not null and the forkchoice state has been updated successfully.
        //    The build process is specified in the Payload building section.
        match <T::PayloadBuilderAttributes as PayloadBuilderAttributes>::try_new(
            state.head_block_hash,
            attrs,
            version as u8,
        ) {
            Ok(attributes) => {
                // send the payload to the builder and return the receiver for the pending payload
                // id, initiating payload job is handled asynchronously
                let pending_payload_id = self.payload_builder.send_new_payload(attributes);

                // Client software MUST respond to this method call in the following way:
                // {
                //      payloadStatus: {
                //          status: VALID,
                //          latestValidHash: forkchoiceState.headBlockHash,
                //          validationError: null
                //      },
                //      payloadId: buildProcessId
                // }
                //
                // if the payload is deemed VALID and the build process has begun.
                OnForkChoiceUpdated::updated_with_pending_payload_id(
                    PayloadStatus::new(PayloadStatusEnum::Valid, Some(state.head_block_hash)),
                    pending_payload_id,
                )
            }
            Err(_) => OnForkChoiceUpdated::invalid_payload_attributes(),
        }
    }

    /// Remove all blocks up to __and including__ the given block number.
    ///
    /// If a finalized hash is provided, the only non-canonical blocks which will be removed are
    /// those which have a fork point at or below the finalized hash.
    ///
    /// Canonical blocks below the upper bound will still be removed.
    pub(crate) fn remove_before(
        &mut self,
        upper_bound: BlockNumHash,
        finalized_hash: Option<B256>,
    ) -> ProviderResult<()> {
        // first fetch the finalized block number and then call the remove_before method on
        // tree_state
        let num = if let Some(hash) = finalized_hash {
            self.provider.block_number(hash)?.map(|number| BlockNumHash { number, hash })
        } else {
            None
        };

        self.state.tree_state.remove_until(
            upper_bound,
            self.persistence_state.last_persisted_block.hash,
            num,
        );
        Ok(())
    }

    /// Returns a builder for creating state providers for the given hash.
    ///
    /// This is an optimization for parallel execution contexts where we want to avoid
    /// creating state providers in the critical path.
    pub fn state_provider_builder(
        &self,
        hash: B256,
    ) -> ProviderResult<Option<StateProviderBuilder<N, P>>>
    where
        P: BlockReader + StateProviderFactory + StateReader + Clone,
    {
        if let Some((historical, blocks)) = self.state.tree_state.blocks_by_hash(hash) {
            debug!(target: "engine::tree", %hash, %historical, "found canonical state for block in memory, creating provider builder");
            // the block leads back to the canonical chain
            return Ok(Some(StateProviderBuilder::new(
                self.provider.clone(),
                historical,
                Some(blocks),
            )))
        }

        // Check if the block is persisted
        if let Some(header) = self.provider.header(&hash)? {
            debug!(target: "engine::tree", %hash, number = %header.number(), "found canonical state for block in database, creating provider builder");
            // For persisted blocks, we create a builder that will fetch state directly from the
            // database
            return Ok(Some(StateProviderBuilder::new(self.provider.clone(), hash, None)))
        }

        debug!(target: "engine::tree", %hash, "no canonical state found for block");
        Ok(None)
    }
}

/// Block inclusion can be valid, accepted, or invalid. Invalid blocks are returned as an error
/// variant.
///
/// If we don't know the block's parent, we return `Disconnected`, as we can't claim that the block
/// is valid or not.
#[derive(Clone, Copy, Debug, Eq, PartialEq)]
pub enum BlockStatus {
    /// The block is valid and block extends canonical chain.
    Valid,
    /// The block may be valid and has an unknown missing ancestor.
    Disconnected {
        /// Current canonical head.
        head: BlockNumHash,
        /// The lowest ancestor block that is not connected to the canonical chain.
        missing_ancestor: BlockNumHash,
    },
}

/// How a payload was inserted if it was valid.
///
/// If the payload was valid, but has already been seen, [`InsertPayloadOk::AlreadySeen`] is
/// returned, otherwise [`InsertPayloadOk::Inserted`] is returned.
#[derive(Clone, Copy, Debug, Eq, PartialEq)]
pub enum InsertPayloadOk {
    /// The payload was valid, but we have already seen it.
    AlreadySeen(BlockStatus),
    /// The payload was valid and inserted into the tree.
    Inserted(BlockStatus),
}

/// Whether or not the blocks are currently persisting and the input block is a descendant.
#[derive(Debug, Clone, Copy)]
pub enum PersistingKind {
    /// The blocks are not currently persisting.
    NotPersisting,
    /// The blocks are currently persisting but the input block is not a descendant.
    PersistingNotDescendant,
    /// The blocks are currently persisting and the input block is a descendant.
    PersistingDescendant,
}

impl PersistingKind {
    /// Returns true if the parallel state root can be run.
    ///
    /// We only run the parallel state root if we are not currently persisting any blocks or
    /// persisting blocks that are all ancestors of the one we are calculating the state root for.
    pub const fn can_run_parallel_state_root(&self) -> bool {
        matches!(self, Self::NotPersisting | Self::PersistingDescendant)
    }

    /// Returns true if the blocks are currently being persisted and the input block is a
    /// descendant.
    pub const fn is_descendant(&self) -> bool {
        matches!(self, Self::PersistingDescendant)
    }
}<|MERGE_RESOLUTION|>--- conflicted
+++ resolved
@@ -543,88 +543,19 @@
 
         let block_hash = num_hash.hash;
 
-<<<<<<< HEAD
-        // now check if the block has an invalid ancestor
-        if let Some(invalid) = self.state.invalid_headers.get(&lowest_buffered_ancestor) {
-            // Here we might have 2 cases
-            // 1. the block is well formed and indeed links to an invalid header, meaning we should
-            //    remember it as invalid
-            // 2. the block is not well formed (i.e block hash is incorrect), and we should just
-            //    return an error and forget it
-            let block = match self.payload_validator.ensure_well_formed_payload(payload.clone()) {
-                Ok(block) => block,
-                Err(error) => {
-                    tracing::debug!("payload in new payload l 561 {:?}", payload.clone());
-                    let status = self.on_new_payload_error(error, parent_hash)?;
-                    return Ok(TreeOutcome::new(status))
-                }
-            };
-
-            let status = self.on_invalid_new_payload(block.into_sealed_block(), invalid)?;
-            return Ok(TreeOutcome::new(status))
-=======
         // Check for invalid ancestors
         if let Some(invalid) = self.find_invalid_ancestor(&payload) {
             let status = self.handle_invalid_ancestor_payload(payload, invalid)?;
             return Ok(TreeOutcome::new(status));
->>>>>>> f364f7a8
         }
 
         // record pre-execution phase duration
         self.metrics.block_validation.record_payload_validation(start.elapsed().as_secs_f64());
 
         let status = if self.backfill_sync_state.is_idle() {
-<<<<<<< HEAD
-            let mut latest_valid_hash = None;
-            match self.insert_payload(payload.clone()) {
-                Ok(status) => {
-                    let status = match status {
-                        InsertPayloadOk::Inserted(BlockStatus::Valid) => {
-                            latest_valid_hash = Some(block_hash);
-                            self.try_connect_buffered_blocks(num_hash)?;
-                            PayloadStatusEnum::Valid
-                        }
-                        InsertPayloadOk::AlreadySeen(BlockStatus::Valid) => {
-                            latest_valid_hash = Some(block_hash);
-                            PayloadStatusEnum::Valid
-                        }
-                        InsertPayloadOk::Inserted(BlockStatus::Disconnected { .. }) |
-                        InsertPayloadOk::AlreadySeen(BlockStatus::Disconnected { .. }) => {
-                            // not known to be invalid, but we don't know anything else
-                            PayloadStatusEnum::Syncing
-                        }
-                    };
-
-                    PayloadStatus::new(status, latest_valid_hash)
-                }
-                Err(error) => match error {
-                    InsertPayloadError::Block(error) => self.on_insert_block_error(error)?,
-                    InsertPayloadError::Payload(error) => {
-                        tracing::debug!("payload in new payload l 599 {:?}", payload.clone());
-                        self.on_new_payload_error(error, parent_hash)?
-                    }
-                },
-            }
-        } else {
-            match self.payload_validator.ensure_well_formed_payload(payload.clone()) {
-                // if the block is well-formed, buffer it for later
-                Ok(block) => {
-                    if let Err(error) = self.buffer_block(block) {
-                        self.on_insert_block_error(error)?
-                    } else {
-                        PayloadStatus::from_status(PayloadStatusEnum::Syncing)
-                    }
-                }
-                Err(error) => {
-                    tracing::debug!("payload in new payload l 614 {:?}", payload.clone());
-                    self.on_new_payload_error(error, parent_hash)?
-                }
-            }
-=======
             self.try_insert_payload(payload)?
         } else {
             self.try_buffer_payload(payload)?
->>>>>>> f364f7a8
         };
 
         let mut outcome = TreeOutcome::new(status);
@@ -659,7 +590,7 @@
         let parent_hash = payload.parent_hash();
         let mut latest_valid_hash = None;
 
-        match self.insert_payload(payload) {
+        match self.insert_payload(payload.clone()) {
             Ok(status) => {
                 let status = match status {
                     InsertPayloadOk::Inserted(BlockStatus::Valid) => {
@@ -683,6 +614,7 @@
             Err(error) => match error {
                 InsertPayloadError::Block(error) => Ok(self.on_insert_block_error(error)?),
                 InsertPayloadError::Payload(error) => {
+                     tracing::debug!("payload in new payload l 617 {:?}", payload.clone());
                     Ok(self.on_new_payload_error(error, parent_hash)?)
                 }
             },
@@ -703,7 +635,7 @@
     ) -> Result<PayloadStatus, InsertBlockFatalError> {
         let parent_hash = payload.parent_hash();
 
-        match self.payload_validator.ensure_well_formed_payload(payload) {
+        match self.payload_validator.ensure_well_formed_payload(payload.clone()) {
             // if the block is well-formed, buffer it for later
             Ok(block) => {
                 if let Err(error) = self.buffer_block(block) {
@@ -712,7 +644,8 @@
                     Ok(PayloadStatus::from_status(PayloadStatusEnum::Syncing))
                 }
             }
-            Err(error) => Ok(self.on_new_payload_error(error, parent_hash)?),
+            Err(error) =>{ tracing::debug!("payload in new payload l 648 {:?}", payload.clone());
+             Ok(self.on_new_payload_error(error, parent_hash)?)},
         }
     }
 
@@ -1985,9 +1918,11 @@
         //    remember it as invalid
         // 2. the block is not well formed (i.e block hash is incorrect), and we should just return
         //    an error and forget it
-        let block = match self.payload_validator.ensure_well_formed_payload(payload) {
+        let block = match self.payload_validator.ensure_well_formed_payload(payload.clone()) {
             Ok(block) => block,
-            Err(error) => return Ok(self.on_new_payload_error(error, parent_hash)?),
+            Err(error) => {
+                 tracing::debug!("payload in new payload l 1925 {:?}", payload.clone());
+                 return Ok(self.on_new_payload_error(error, parent_hash)?)},
         };
 
         Ok(self.on_invalid_new_payload(block.into_sealed_block(), invalid)?)
