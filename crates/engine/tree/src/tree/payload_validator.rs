//! Types and traits for validating blocks and payloads.

use crate::tree::{
    cached_state::CachedStateProvider,
    error::{InsertBlockError, InsertBlockErrorKind, InsertPayloadError},
    executor::WorkloadExecutor,
    instrumented_state::InstrumentedStateProvider,
    payload_processor::PayloadProcessor,
    persistence_state::CurrentPersistenceAction,
    precompile_cache::{CachedPrecompile, CachedPrecompileMetrics, PrecompileCacheMap},
    sparse_trie::StateRootComputeOutcome,
    ConsistentDbView, EngineApiMetrics, EngineApiTreeState, ExecutionEnv, PayloadHandle,
    PersistenceState, PersistingKind, StateProviderBuilder, StateProviderDatabase, TreeConfig,
};
use alloy_consensus::transaction::Either;
use alloy_eips::{eip1898::BlockWithParent, NumHash};
use alloy_evm::Evm;
use alloy_primitives::B256;
use reth_chain_state::{
    CanonicalInMemoryState, ExecutedBlock, ExecutedBlockWithTrieUpdates, ExecutedTrieUpdates,
};
use reth_consensus::{ConsensusError, FullConsensus};
use reth_engine_primitives::{
    ConfigureEngineEvm, ExecutableTxIterator, ExecutionPayload, InvalidBlockHook, PayloadValidator,
};
use reth_errors::{BlockExecutionError, ProviderResult};
use reth_evm::{
    block::BlockExecutor, execute::ExecutableTxFor, ConfigureEvm, EvmEnvFor, ExecutionCtxFor,
    SpecFor,
};
use reth_payload_primitives::{
    BuiltPayload, InvalidPayloadAttributesError, NewPayloadError, PayloadTypes,
};
use reth_primitives_traits::{
    AlloyBlockHeader, BlockTy, GotExpected, NodePrimitives, RecoveredBlock, SealedHeader,
};
use reth_provider::{
    BlockExecutionOutput, BlockHashReader, BlockNumReader, BlockReader, DBProvider,
    DatabaseProviderFactory, ExecutionOutcome, HashedPostStateProvider, HeaderProvider,
    ProviderError, StateProvider, StateProviderFactory, StateReader, StateRootProvider,
};
use reth_revm::db::State;
use reth_trie::{updates::TrieUpdates, HashedPostState, KeccakKeyHasher, TrieInput};
use reth_trie_db::DatabaseHashedPostState;
use reth_trie_parallel::root::{ParallelStateRoot, ParallelStateRootError};
use std::{collections::HashMap, sync::Arc, time::Instant};
use tracing::{debug, debug_span, error, info, trace, warn};

/// Context providing access to tree state during validation.
///
/// This context is provided to the [`EngineValidator`] and includes the state of the tree's
/// internals
pub struct TreeCtx<'a, N: NodePrimitives> {
    /// The engine API tree state
    state: &'a mut EngineApiTreeState<N>,
    /// Information about the current persistence state
    persistence: &'a PersistenceState,
    /// Reference to the canonical in-memory state
    canonical_in_memory_state: &'a CanonicalInMemoryState<N>,
}

impl<'a, N: NodePrimitives> std::fmt::Debug for TreeCtx<'a, N> {
    fn fmt(&self, f: &mut std::fmt::Formatter<'_>) -> std::fmt::Result {
        f.debug_struct("TreeCtx")
            .field("state", &"EngineApiTreeState")
            .field("persistence_info", &self.persistence)
            .field("canonical_in_memory_state", &self.canonical_in_memory_state)
            .finish()
    }
}

impl<'a, N: NodePrimitives> TreeCtx<'a, N> {
    /// Creates a new tree context
    pub const fn new(
        state: &'a mut EngineApiTreeState<N>,
        persistence: &'a PersistenceState,
        canonical_in_memory_state: &'a CanonicalInMemoryState<N>,
    ) -> Self {
        Self { state, persistence, canonical_in_memory_state }
    }

    /// Returns a reference to the engine tree state
    pub const fn state(&self) -> &EngineApiTreeState<N> {
        &*self.state
    }

    /// Returns a mutable reference to the engine tree state
    pub const fn state_mut(&mut self) -> &mut EngineApiTreeState<N> {
        self.state
    }

    /// Returns a reference to the persistence info
    pub const fn persistence(&self) -> &PersistenceState {
        self.persistence
    }

    /// Returns a reference to the canonical in-memory state
    pub const fn canonical_in_memory_state(&self) -> &'a CanonicalInMemoryState<N> {
        self.canonical_in_memory_state
    }

    /// Determines the persisting kind for the given block based on persistence info.
    ///
    /// Based on the given header it returns whether any conflicting persistence operation is
    /// currently in progress.
    ///
    /// This is adapted from the `persisting_kind_for` method in `EngineApiTreeHandler`.
    pub fn persisting_kind_for(&self, block: BlockWithParent) -> PersistingKind {
        // Check that we're currently persisting.
        let Some(action) = self.persistence().current_action() else {
            return PersistingKind::NotPersisting
        };
        // Check that the persistince action is saving blocks, not removing them.
        let CurrentPersistenceAction::SavingBlocks { highest } = action else {
            return PersistingKind::PersistingNotDescendant
        };

        // The block being validated can only be a descendant if its number is higher than
        // the highest block persisting. Otherwise, it's likely a fork of a lower block.
        if block.block.number > highest.number &&
            self.state().tree_state.is_descendant(*highest, block)
        {
            return PersistingKind::PersistingDescendant
        }

        // In all other cases, the block is not a descendant.
        PersistingKind::PersistingNotDescendant
    }
}

/// A helper type that provides reusable payload validation logic for network-specific validators.
///
/// This type satisfies [`EngineValidator`] and is responsible for executing blocks/payloads.
///
/// This type contains common validation, execution, and state root computation logic that can be
/// used by network-specific payload validators (e.g., Ethereum, Optimism). It is not meant to be
/// used as a standalone component, but rather as a building block for concrete implementations.
#[derive(derive_more::Debug)]
pub struct BasicEngineValidator<P, Evm, V>
where
    Evm: ConfigureEvm,
{
    /// Provider for database access.
    provider: P,
    /// Consensus implementation for validation.
    consensus: Arc<dyn FullConsensus<Evm::Primitives, Error = ConsensusError>>,
    /// EVM configuration.
    evm_config: Evm,
    /// Configuration for the tree.
    config: TreeConfig,
    /// Payload processor for state root computation.
    payload_processor: PayloadProcessor<Evm>,
    /// Precompile cache map.
    precompile_cache_map: PrecompileCacheMap<SpecFor<Evm>>,
    /// Precompile cache metrics.
    precompile_cache_metrics: HashMap<alloy_primitives::Address, CachedPrecompileMetrics>,
    /// Hook to call when invalid blocks are encountered.
    #[debug(skip)]
    invalid_block_hook: Box<dyn InvalidBlockHook<Evm::Primitives>>,
    /// Metrics for the engine api.
    metrics: EngineApiMetrics,
    /// Validator for the payload.
    validator: V,
}

impl<N, P, Evm, V> BasicEngineValidator<P, Evm, V>
where
    N: NodePrimitives,
    P: DatabaseProviderFactory<Provider: BlockReader>
        + BlockReader<Header = N::BlockHeader>
        + StateProviderFactory
        + StateReader
        + HashedPostStateProvider
        + Clone
        + 'static,
    Evm: ConfigureEvm<Primitives = N> + 'static,
{
    /// Creates a new `TreePayloadValidator`.
    #[allow(clippy::too_many_arguments)]
    pub fn new(
        provider: P,
        consensus: Arc<dyn FullConsensus<N, Error = ConsensusError>>,
        evm_config: Evm,
        validator: V,
        config: TreeConfig,
        invalid_block_hook: Box<dyn InvalidBlockHook<N>>,
    ) -> Self {
        let precompile_cache_map = PrecompileCacheMap::default();
        let payload_processor = PayloadProcessor::new(
            WorkloadExecutor::default(),
            evm_config.clone(),
            &config,
            precompile_cache_map.clone(),
        );
        Self {
            provider,
            consensus,
            evm_config,
            payload_processor,
            precompile_cache_map,
            precompile_cache_metrics: HashMap::new(),
            config,
            invalid_block_hook,
            metrics: EngineApiMetrics::default(),
            validator,
        }
    }

    /// Converts a [`BlockOrPayload`] to a recovered block.
    pub fn convert_to_block<T: PayloadTypes<BuiltPayload: BuiltPayload<Primitives = N>>>(
        &self,
        input: BlockOrPayload<T>,
    ) -> Result<RecoveredBlock<N::Block>, NewPayloadError>
    where
        V: PayloadValidator<T, Block = N::Block>,
    {
        match input {
            BlockOrPayload::Payload(payload) => self.validator.ensure_well_formed_payload(payload),
            BlockOrPayload::Block(block) => Ok(block),
        }
    }

    /// Returns EVM environment for the given payload or block.
    pub fn evm_env_for<T: PayloadTypes<BuiltPayload: BuiltPayload<Primitives = N>>>(
        &self,
        input: &BlockOrPayload<T>,
    ) -> Result<EvmEnvFor<Evm>, Evm::Error>
    where
        V: PayloadValidator<T, Block = N::Block>,
        Evm: ConfigureEngineEvm<T::ExecutionData, Primitives = N>,
    {
        match input {
            BlockOrPayload::Payload(payload) => Ok(self.evm_config.evm_env_for_payload(payload)),
            BlockOrPayload::Block(block) => Ok(self.evm_config.evm_env(block.header())?),
        }
    }

    /// Returns [`ExecutableTxIterator`] for the given payload or block.
    pub fn tx_iterator_for<'a, T: PayloadTypes<BuiltPayload: BuiltPayload<Primitives = N>>>(
        &'a self,
        input: &'a BlockOrPayload<T>,
    ) -> Result<impl ExecutableTxIterator<Evm> + 'a, NewPayloadError>
    where
        V: PayloadValidator<T, Block = N::Block>,
        Evm: ConfigureEngineEvm<T::ExecutionData, Primitives = N>,
    {
        match input {
            BlockOrPayload::Payload(payload) => Ok(Either::Left(
                self.evm_config.tx_iterator_for_payload(payload).map(|res| res.map(Either::Left)),
            )),
            BlockOrPayload::Block(block) => {
                let transactions = block.clone_transactions_recovered().collect::<Vec<_>>();
                Ok(Either::Right(transactions.into_iter().map(|tx| Ok(Either::Right(tx)))))
            }
        }
    }

    /// Returns a [`ExecutionCtxFor`] for the given payload or block.
    pub fn execution_ctx_for<'a, T: PayloadTypes<BuiltPayload: BuiltPayload<Primitives = N>>>(
        &self,
        input: &'a BlockOrPayload<T>,
    ) -> Result<ExecutionCtxFor<'a, Evm>, Evm::Error>
    where
        V: PayloadValidator<T, Block = N::Block>,
        Evm: ConfigureEngineEvm<T::ExecutionData, Primitives = N>,
    {
        match input {
            BlockOrPayload::Payload(payload) => Ok(self.evm_config.context_for_payload(payload)),
            BlockOrPayload::Block(block) => Ok(self.evm_config.context_for_block(block)?),
        }
    }

    /// Handles execution errors by checking if header validation errors should take precedence.
    ///
    /// When an execution error occurs, this function checks if there are any header validation
    /// errors that should be reported instead, as header validation errors have higher priority.
    fn handle_execution_error<T: PayloadTypes<BuiltPayload: BuiltPayload<Primitives = N>>>(
        &self,
        input: BlockOrPayload<T>,
        execution_err: InsertBlockErrorKind,
        parent_block: &SealedHeader<N::BlockHeader>,
    ) -> Result<ExecutedBlockWithTrieUpdates<N>, InsertPayloadError<N::Block>>
    where
        V: PayloadValidator<T, Block = N::Block>,
    {
        debug!(
            target: "engine::tree",
            ?execution_err,
            block = ?input.num_hash(),
            "Block execution failed, checking for header validation errors"
        );

        // If execution failed, we should first check if there are any header validation
        // errors that take precedence over the execution error
        let block = self.convert_to_block(input)?;

        // Validate block consensus rules which includes header validation
        if let Err(consensus_err) = self.validate_block_inner(&block) {
            // Header validation error takes precedence over execution error
            return Err(InsertBlockError::new(block.into_sealed_block(), consensus_err.into()).into())
        }

        // Also validate against the parent
        if let Err(consensus_err) =
            self.consensus.validate_header_against_parent(block.sealed_header(), parent_block)
        {
            // Parent validation error takes precedence over execution error
            return Err(InsertBlockError::new(block.into_sealed_block(), consensus_err.into()).into())
        }

        // No header validation errors, return the original execution error
        Err(InsertBlockError::new(block.into_sealed_block(), execution_err).into())
    }

    /// Validates a block that has already been converted from a payload.
    ///
    /// This method performs:
    /// - Consensus validation
    /// - Block execution
    /// - State root computation
    /// - Fork detection
    pub fn validate_block_with_state<T: PayloadTypes<BuiltPayload: BuiltPayload<Primitives = N>>>(
        &mut self,
        input: BlockOrPayload<T>,
        mut ctx: TreeCtx<'_, N>,
    ) -> ValidationOutcome<N, InsertPayloadError<N::Block>>
    where
        V: PayloadValidator<T, Block = N::Block>,
        Evm: ConfigureEngineEvm<T::ExecutionData, Primitives = N>,
    {
        /// A helper macro that returns the block in case there was an error
        /// This macro is used for early returns before block conversion
        macro_rules! ensure_ok {
            ($expr:expr) => {
                match $expr {
                    Ok(val) => val,
                    Err(e) => {
                        let block = self.convert_to_block(input)?;
                        return Err(
                            InsertBlockError::new(block.into_sealed_block(), e.into()).into()
                        )
                    }
                }
            };
        }

        /// A helper macro for handling errors after the input has been converted to a block
        macro_rules! ensure_ok_post_block {
            ($expr:expr, $block:expr) => {
                match $expr {
                    Ok(val) => val,
                    Err(e) => {
                        return Err(
                            InsertBlockError::new($block.into_sealed_block(), e.into()).into()
                        )
                    }
                }
            };
        }

        let parent_hash = input.parent_hash();
        let block_num_hash = input.num_hash();

        trace!(target: "engine::tree", block=?block_num_hash, parent=?parent_hash, "Fetching block state provider");
        let Some(provider_builder) =
            ensure_ok!(self.state_provider_builder(parent_hash, ctx.state()))
        else {
            // this is pre-validated in the tree
            return Err(InsertBlockError::new(
                self.convert_to_block(input)?.into_sealed_block(),
                ProviderError::HeaderNotFound(parent_hash.into()).into(),
            )
            .into())
        };

        let state_provider = ensure_ok!(provider_builder.build());

        // fetch parent block
        let Some(parent_block) = ensure_ok!(self.sealed_header_by_hash(parent_hash, ctx.state()))
        else {
            return Err(InsertBlockError::new(
                self.convert_to_block(input)?.into_sealed_block(),
                ProviderError::HeaderNotFound(parent_hash.into()).into(),
            )
            .into())
        };

        let evm_env = self.evm_env_for(&input).map_err(NewPayloadError::other)?;

        let env = ExecutionEnv { evm_env, hash: input.hash(), parent_hash: input.parent_hash() };

        // Plan the strategy used for state root computation.
        let state_root_plan = self.plan_state_root_computation(&input, &ctx);
        let persisting_kind = state_root_plan.persisting_kind;
        let has_ancestors_with_missing_trie_updates =
            state_root_plan.has_ancestors_with_missing_trie_updates;
        let strategy = state_root_plan.strategy;

        debug!(
            target: "engine::tree",
            block=?block_num_hash,
            ?strategy,
            ?has_ancestors_with_missing_trie_updates,
            "Deciding which state root algorithm to run"
        );

        // use prewarming background task
        let txs = self.tx_iterator_for(&input)?;

        // Spawn the appropriate processor based on strategy
        let (mut handle, strategy) = ensure_ok!(self.spawn_payload_processor(
            env.clone(),
            txs,
            provider_builder,
            persisting_kind,
            parent_hash,
            ctx.state(),
            block_num_hash,
            strategy,
        ));

        // Use cached state provider before executing, used in execution after prewarming threads
        // complete
        let state_provider = CachedStateProvider::new_with_caches(
            state_provider,
            handle.caches(),
            handle.cache_metrics(),
        );

        // Execute the block and handle any execution errors
        let output = match if self.config.state_provider_metrics() {
            let state_provider = InstrumentedStateProvider::from_state_provider(&state_provider);
            let result = self.execute_block(&state_provider, env, &input, &mut handle);
            state_provider.record_total_latency();
            result
        } else {
            self.execute_block(&state_provider, env, &input, &mut handle)
        } {
            Ok(output) => output,
            Err(err) => return self.handle_execution_error(input, err, &parent_block),
        };

        // after executing the block we can stop executing transactions
        handle.stop_prewarming_execution();

        let block = self.convert_to_block(input)?;

<<<<<<< HEAD
        // if let (Some(executed_bal), Some(block_bal)) =
        //     (output.result.block_access_list.as_ref(), block.body().block_access_list())
        // {
        //     if !alloy_evm::eth::utils::validate_block_access_list_against_execution(block_bal) ||
        //         block_bal.as_slice() != executed_bal.as_slice()
        //     {
        //         tracing::debug!(
        //             "BlockAccessList mismatch!\n  block BAL = {:?}\n  executed BAL = {:?}",
        //             block_bal,
        //             executed_bal
        //         );

        //         return Err(InsertBlockError::new(
        //             block.into_sealed_block(),
        //             ConsensusError::BlockAccessListMismatch.into(),
        //         )
        //         .into());
        //     }
        // }

        // A helper macro that returns the block in case there was an error
        macro_rules! ensure_ok {
            ($expr:expr) => {
                match $expr {
                    Ok(val) => val,
                    Err(e) => return Err(InsertBlockError::new(block.into_sealed_block(), e.into()).into()),
                }
            };
        }

        let post_execution_start = Instant::now();
        trace!(target: "engine::tree", block=?block_num_hash, "Validating block consensus");
        // validate block consensus rules
        ensure_ok!(self.validate_block_inner(&block));

        // now validate against the parent
        if let Err(e) =
            self.consensus.validate_header_against_parent(block.sealed_header(), &parent_block)
        {
            warn!(target: "engine::tree", ?block, "Failed to validate header {} against parent: {e}", block.hash());
            return Err(InsertBlockError::new(block.into_sealed_block(), e.into()).into())
        }

        if let Err(err) = self.consensus.validate_block_post_execution(&block, &output) {
            // call post-block hook
            self.on_invalid_block(&parent_block, &block, &output, None, ctx.state_mut());
            return Err(InsertBlockError::new(block.into_sealed_block(), err.into()).into())
        }

        let hashed_state = self.provider.hashed_post_state(&output.state);

        if let Err(err) =
            self.validator.validate_block_post_execution_with_hashed_state(&hashed_state, &block)
        {
            // call post-block hook
            self.on_invalid_block(&parent_block, &block, &output, None, ctx.state_mut());
            return Err(InsertBlockError::new(block.into_sealed_block(), err.into()).into())
        }

        // record post-execution validation duration
        self.metrics
            .block_validation
            .post_execution_validation_duration
            .record(post_execution_start.elapsed().as_secs_f64());
=======
        let hashed_state = ensure_ok_post_block!(
            self.validate_post_execution(&block, &parent_block, &output, &mut ctx),
            block
        );
>>>>>>> a2bde852

        debug!(target: "engine::tree", block=?block_num_hash, "Calculating block state root");

        let root_time = Instant::now();

        let mut maybe_state_root = None;

        match strategy {
            StateRootStrategy::StateRootTask => {
                debug!(target: "engine::tree", block=?block_num_hash, "Using sparse trie state root algorithm");
                match handle.state_root() {
                    Ok(StateRootComputeOutcome { state_root, trie_updates }) => {
                        let elapsed = root_time.elapsed();
                        info!(target: "engine::tree", ?state_root, ?elapsed, "State root task finished");
                        // we double check the state root here for good measure
                        if state_root == block.header().state_root() {
                            maybe_state_root = Some((state_root, trie_updates, elapsed))
                        } else {
                            warn!(
                                target: "engine::tree",
                                ?state_root,
                                block_state_root = ?block.header().state_root(),
                                "State root task returned incorrect state root"
                            );
                        }
                    }
                    Err(error) => {
                        debug!(target: "engine::tree", %error, "State root task failed");
                    }
                }
            }
            StateRootStrategy::Parallel => {
                debug!(target: "engine::tree", block=?block_num_hash, "Using parallel state root algorithm");
                match self.compute_state_root_parallel(
                    persisting_kind,
                    block.parent_hash(),
                    &hashed_state,
                    ctx.state(),
                ) {
                    Ok(result) => {
                        info!(
                            target: "engine::tree",
                            block = ?block_num_hash,
                            regular_state_root = ?result.0,
                            "Regular root task finished"
                        );
                        maybe_state_root = Some((result.0, result.1, root_time.elapsed()));
                    }
                    Err(error) => {
                        debug!(target: "engine::tree", %error, "Parallel state root computation failed");
                    }
                }
            }
            StateRootStrategy::Synchronous => {}
        }

        // Determine the state root.
        // If the state root was computed in parallel, we use it.
        // Otherwise, we fall back to computing it synchronously.
        let (state_root, trie_output, root_elapsed) = if let Some(maybe_state_root) =
            maybe_state_root
        {
            maybe_state_root
        } else {
            // fallback is to compute the state root regularly in sync
            if self.config.state_root_fallback() {
                debug!(target: "engine::tree", block=?block_num_hash, "Using state root fallback for testing");
            } else {
                warn!(target: "engine::tree", block=?block_num_hash, ?persisting_kind, "Failed to compute state root in parallel");
                self.metrics.block_validation.state_root_parallel_fallback_total.increment(1);
            }

            let (root, updates) = ensure_ok_post_block!(
                state_provider.state_root_with_updates(hashed_state.clone()),
                block
            );
            (root, updates, root_time.elapsed())
        };

        self.metrics.block_validation.record_state_root(&trie_output, root_elapsed.as_secs_f64());
        debug!(target: "engine::tree", ?root_elapsed, block=?block_num_hash, "Calculated state root");

        // ensure state root matches
        if state_root != block.header().state_root() {
            // call post-block hook
            self.on_invalid_block(
                &parent_block,
                &block,
                &output,
                Some((&trie_output, state_root)),
                ctx.state_mut(),
            );
            let block_state_root = block.header().state_root();
            return Err(InsertBlockError::new(
                block.into_sealed_block(),
                ConsensusError::BodyStateRootDiff(
                    GotExpected { got: state_root, expected: block_state_root }.into(),
                )
                .into(),
            )
            .into())
        }

        // terminate prewarming task with good state output
        handle.terminate_caching(Some(&output.state));

        // If the block doesn't connect to the database tip, we don't save its trie updates, because
        // they may be incorrect as they were calculated on top of the forked block.
        //
        // We also only save trie updates if all ancestors have trie updates, because otherwise the
        // trie updates may be incorrect.
        //
        // Instead, they will be recomputed on persistence.
        let connects_to_last_persisted =
            ensure_ok_post_block!(self.block_connects_to_last_persisted(ctx, &block), block);
        let should_discard_trie_updates =
            !connects_to_last_persisted || has_ancestors_with_missing_trie_updates;
        debug!(
            target: "engine::tree",
            block = ?block_num_hash,
            connects_to_last_persisted,
            has_ancestors_with_missing_trie_updates,
            should_discard_trie_updates,
            "Checking if should discard trie updates"
        );
        let trie_updates = if should_discard_trie_updates {
            ExecutedTrieUpdates::Missing
        } else {
            ExecutedTrieUpdates::Present(Arc::new(trie_output))
        };

        Ok(ExecutedBlockWithTrieUpdates {
            block: ExecutedBlock {
                recovered_block: Arc::new(block),
                execution_output: Arc::new(ExecutionOutcome::from((output, block_num_hash.number))),
                hashed_state: Arc::new(hashed_state),
            },
            trie: trie_updates,
        })
    }

    /// Return sealed block header from database or in-memory state by hash.
    fn sealed_header_by_hash(
        &self,
        hash: B256,
        state: &EngineApiTreeState<N>,
    ) -> ProviderResult<Option<SealedHeader<N::BlockHeader>>> {
        // check memory first
        let header = state.tree_state.sealed_header_by_hash(&hash);

        if header.is_some() {
            Ok(header)
        } else {
            self.provider.sealed_header_by_hash(hash)
        }
    }

    /// Validate if block is correct and satisfies all the consensus rules that concern the header
    /// and block body itself.
    fn validate_block_inner(&self, block: &RecoveredBlock<N::Block>) -> Result<(), ConsensusError> {
        if let Err(e) = self.consensus.validate_header(block.sealed_header()) {
            error!(target: "engine::tree", ?block, "Failed to validate header {}: {e}", block.hash());
            return Err(e)
        }

        if let Err(e) = self.consensus.validate_block_pre_execution(block.sealed_block()) {
            error!(target: "engine::tree", ?block, "Failed to validate block {}: {e}", block.hash());
            return Err(e)
        }

        Ok(())
    }

    /// Executes a block with the given state provider
    fn execute_block<S, Err, T>(
        &mut self,
        state_provider: S,
        env: ExecutionEnv<Evm>,
        input: &BlockOrPayload<T>,
        handle: &mut PayloadHandle<impl ExecutableTxFor<Evm>, Err>,
    ) -> Result<BlockExecutionOutput<N::Receipt>, InsertBlockErrorKind>
    where
        S: StateProvider,
        Err: core::error::Error + Send + Sync + 'static,
        V: PayloadValidator<T, Block = N::Block>,
        T: PayloadTypes<BuiltPayload: BuiltPayload<Primitives = N>>,
        Evm: ConfigureEngineEvm<T::ExecutionData, Primitives = N>,
    {
        let num_hash = NumHash::new(env.evm_env.block_env.number.to(), env.hash);

        let span = debug_span!(target: "engine::tree", "execute_block", num = ?num_hash.number, hash = ?num_hash.hash);
        let _enter = span.enter();
        debug!(target: "engine::tree", "Executing block");

        let mut db = State::builder()
            .with_database(StateProviderDatabase::new(&state_provider))
            .with_bundle_update()
            .without_state_clear()
            .build();

        let evm = self.evm_config.evm_with_env(&mut db, env.evm_env.clone());
        let ctx =
            self.execution_ctx_for(input).map_err(|e| InsertBlockErrorKind::Other(Box::new(e)))?;
        let mut executor = self.evm_config.create_executor(evm, ctx);

        if !self.config.precompile_cache_disabled() {
            // Only cache pure precompiles to avoid issues with stateful precompiles
            executor.evm_mut().precompiles_mut().map_pure_precompiles(|address, precompile| {
                let metrics = self
                    .precompile_cache_metrics
                    .entry(*address)
                    .or_insert_with(|| CachedPrecompileMetrics::new_with_address(*address))
                    .clone();
                CachedPrecompile::wrap(
                    precompile,
                    self.precompile_cache_map.cache_for_address(*address),
                    *env.evm_env.spec_id(),
                    Some(metrics),
                )
            });
        }

        let execution_start = Instant::now();
        let state_hook = Box::new(handle.state_hook());
        let output = self.metrics.execute_metered(
            executor,
            handle.iter_transactions().map(|res| res.map_err(BlockExecutionError::other)),
            state_hook,
        )?;
        let execution_finish = Instant::now();
        let execution_time = execution_finish.duration_since(execution_start);
        debug!(target: "engine::tree", elapsed = ?execution_time, number=?num_hash.number, "Executed block");
        Ok(output)
    }

    /// Compute state root for the given hashed post state in parallel.
    ///
    /// # Returns
    ///
    /// Returns `Ok(_)` if computed successfully.
    /// Returns `Err(_)` if error was encountered during computation.
    /// `Err(ProviderError::ConsistentView(_))` can be safely ignored and fallback computation
    /// should be used instead.
    fn compute_state_root_parallel(
        &self,
        persisting_kind: PersistingKind,
        parent_hash: B256,
        hashed_state: &HashedPostState,
        state: &EngineApiTreeState<N>,
    ) -> Result<(B256, TrieUpdates), ParallelStateRootError> {
        let consistent_view = ConsistentDbView::new_with_latest_tip(self.provider.clone())?;

        let mut input = self.compute_trie_input(
            persisting_kind,
            consistent_view.provider_ro()?,
            parent_hash,
            state,
            None,
        )?;
        // Extend with block we are validating root for.
        input.append_ref(hashed_state);

        ParallelStateRoot::new(consistent_view, input).incremental_root_with_updates()
    }

    /// Checks if the given block connects to the last persisted block, i.e. if the last persisted
    /// block is the ancestor of the given block.
    ///
    /// This checks the database for the actual last persisted block, not [`PersistenceState`].
    fn block_connects_to_last_persisted(
        &self,
        ctx: TreeCtx<'_, N>,
        block: &RecoveredBlock<N::Block>,
    ) -> ProviderResult<bool> {
        let provider = self.provider.database_provider_ro()?;
        let last_persisted_block = provider.best_block_number()?;
        let last_persisted_hash = provider
            .block_hash(last_persisted_block)?
            .ok_or(ProviderError::HeaderNotFound(last_persisted_block.into()))?;
        let last_persisted = NumHash::new(last_persisted_block, last_persisted_hash);

        let parent_num_hash = |hash: B256| -> ProviderResult<NumHash> {
            let parent_num_hash =
                if let Some(header) = ctx.state().tree_state.sealed_header_by_hash(&hash) {
                    Some(header.parent_num_hash())
                } else {
                    provider.sealed_header_by_hash(hash)?.map(|header| header.parent_num_hash())
                };

            parent_num_hash.ok_or(ProviderError::BlockHashNotFound(hash))
        };

        let mut parent_block = block.parent_num_hash();
        while parent_block.number > last_persisted.number {
            parent_block = parent_num_hash(parent_block.hash)?;
        }

        let connects = parent_block == last_persisted;

        debug!(
            target: "engine::tree",
            num_hash = ?block.num_hash(),
            ?last_persisted,
            ?parent_block,
            "Checking if block connects to last persisted block"
        );

        Ok(connects)
    }

    /// Validates the block after execution.
    ///
    /// This performs:
    /// - parent header validation
    /// - post-execution consensus validation
    /// - state-root based post-execution validation
    fn validate_post_execution<T: PayloadTypes<BuiltPayload: BuiltPayload<Primitives = N>>>(
        &self,
        block: &RecoveredBlock<N::Block>,
        parent_block: &SealedHeader<N::BlockHeader>,
        output: &BlockExecutionOutput<N::Receipt>,
        ctx: &mut TreeCtx<'_, N>,
    ) -> Result<HashedPostState, InsertBlockErrorKind>
    where
        V: PayloadValidator<T, Block = N::Block>,
    {
        let start = Instant::now();

        trace!(target: "engine::tree", block=?block.num_hash(), "Validating block consensus");
        // validate block consensus rules
        if let Err(e) = self.validate_block_inner(block) {
            return Err(e.into())
        }

        // now validate against the parent
        if let Err(e) =
            self.consensus.validate_header_against_parent(block.sealed_header(), parent_block)
        {
            warn!(target: "engine::tree", ?block, "Failed to validate header {} against parent: {e}", block.hash());
            return Err(e.into())
        }

        if let Err(err) = self.consensus.validate_block_post_execution(block, output) {
            // call post-block hook
            self.on_invalid_block(parent_block, block, output, None, ctx.state_mut());
            return Err(err.into())
        }

        let hashed_state = self.provider.hashed_post_state(&output.state);

        if let Err(err) =
            self.validator.validate_block_post_execution_with_hashed_state(&hashed_state, block)
        {
            // call post-block hook
            self.on_invalid_block(parent_block, block, output, None, ctx.state_mut());
            return Err(err.into())
        }

        // record post-execution validation duration
        self.metrics
            .block_validation
            .post_execution_validation_duration
            .record(start.elapsed().as_secs_f64());

        Ok(hashed_state)
    }

    /// Spawns a payload processor task based on the state root strategy.
    ///
    /// This method determines how to execute the block and compute its state root based on
    /// the selected strategy:
    /// - `StateRootTask`: Uses a dedicated task for state root computation with proof generation
    /// - `Parallel`: Computes state root in parallel with block execution
    /// - `Synchronous`: Falls back to sequential execution and state root computation
    ///
    /// The method handles strategy fallbacks if the preferred approach fails, ensuring
    /// block execution always completes with a valid state root.
    #[allow(clippy::too_many_arguments)]
    fn spawn_payload_processor<T: ExecutableTxIterator<Evm>>(
        &mut self,
        env: ExecutionEnv<Evm>,
        txs: T,
        provider_builder: StateProviderBuilder<N, P>,
        persisting_kind: PersistingKind,
        parent_hash: B256,
        state: &EngineApiTreeState<N>,
        block_num_hash: NumHash,
        strategy: StateRootStrategy,
    ) -> Result<
        (
            PayloadHandle<
                impl ExecutableTxFor<Evm> + use<N, P, Evm, V, T>,
                impl core::error::Error + Send + Sync + 'static + use<N, P, Evm, V, T>,
            >,
            StateRootStrategy,
        ),
        InsertBlockErrorKind,
    > {
        match strategy {
            StateRootStrategy::StateRootTask => {
                // use background tasks for state root calc
                let consistent_view = ConsistentDbView::new_with_latest_tip(self.provider.clone())?;

                // get allocated trie input if it exists
                let allocated_trie_input = self.payload_processor.take_trie_input();

                // Compute trie input
                let trie_input_start = Instant::now();
                let trie_input = self.compute_trie_input(
                    persisting_kind,
                    consistent_view.provider_ro()?,
                    parent_hash,
                    state,
                    allocated_trie_input,
                )?;

                self.metrics
                    .block_validation
                    .trie_input_duration
                    .record(trie_input_start.elapsed().as_secs_f64());

                // Use state root task only if prefix sets are empty, otherwise proof generation is
                // too expensive because it requires walking all paths in every proof.
                let spawn_start = Instant::now();
                let (handle, strategy) = if trie_input.prefix_sets.is_empty() {
                    (
                        self.payload_processor.spawn(
                            env,
                            txs,
                            provider_builder,
                            consistent_view,
                            trie_input,
                            &self.config,
                        ),
                        StateRootStrategy::StateRootTask,
                    )
                // if prefix sets are not empty, we spawn a task that exclusively handles cache
                // prewarming for transaction execution
                } else {
                    debug!(
                        target: "engine::tree",
                        block=?block_num_hash,
                        "Disabling state root task due to non-empty prefix sets"
                    );
                    (
                        self.payload_processor.spawn_cache_exclusive(env, txs, provider_builder),
                        StateRootStrategy::Parallel,
                    )
                };

                // record prewarming initialization duration
                self.metrics
                    .block_validation
                    .spawn_payload_processor
                    .record(spawn_start.elapsed().as_secs_f64());

                Ok((handle, strategy))
            }
            strategy @ (StateRootStrategy::Parallel | StateRootStrategy::Synchronous) => {
                let start = Instant::now();
                let handle =
                    self.payload_processor.spawn_cache_exclusive(env, txs, provider_builder);

                // Record prewarming initialization duration
                self.metrics
                    .block_validation
                    .spawn_payload_processor
                    .record(start.elapsed().as_secs_f64());

                Ok((handle, strategy))
            }
        }
    }

    /// Check if the given block has any ancestors with missing trie updates.
    fn has_ancestors_with_missing_trie_updates(
        &self,
        target_header: BlockWithParent,
        state: &EngineApiTreeState<N>,
    ) -> bool {
        // Walk back through the chain starting from the parent of the target block
        let mut current_hash = target_header.parent;
        while let Some(block) = state.tree_state.blocks_by_hash.get(&current_hash) {
            // Check if this block is missing trie updates
            if block.trie.is_missing() {
                return true;
            }

            // Move to the parent block
            current_hash = block.recovered_block().parent_hash();
        }

        false
    }

    /// Creates a `StateProviderBuilder` for the given parent hash.
    ///
    /// This method checks if the parent is in the tree state (in-memory) or persisted to disk,
    /// and creates the appropriate provider builder.
    fn state_provider_builder(
        &self,
        hash: B256,
        state: &EngineApiTreeState<N>,
    ) -> ProviderResult<Option<StateProviderBuilder<N, P>>> {
        if let Some((historical, blocks)) = state.tree_state.blocks_by_hash(hash) {
            debug!(target: "engine::tree", %hash, %historical, "found canonical state for block in memory, creating provider builder");
            // the block leads back to the canonical chain
            return Ok(Some(StateProviderBuilder::new(
                self.provider.clone(),
                historical,
                Some(blocks),
            )))
        }

        // Check if the block is persisted
        if let Some(header) = self.provider.header(&hash)? {
            debug!(target: "engine::tree", %hash, number = %header.number(), "found canonical state for block in database, creating provider builder");
            // For persisted blocks, we create a builder that will fetch state directly from the
            // database
            return Ok(Some(StateProviderBuilder::new(self.provider.clone(), hash, None)))
        }

        debug!(target: "engine::tree", %hash, "no canonical state found for block");
        Ok(None)
    }

    /// Determines the state root computation strategy based on persistence state and configuration.
    fn plan_state_root_computation<T: PayloadTypes<BuiltPayload: BuiltPayload<Primitives = N>>>(
        &self,
        input: &BlockOrPayload<T>,
        ctx: &TreeCtx<'_, N>,
    ) -> StateRootPlan {
        // We only run the parallel state root if we are not currently persisting any blocks or
        // persisting blocks that are all ancestors of the one we are executing.
        //
        // If we're committing ancestor blocks, then: any trie updates being committed are a subset
        // of the in-memory trie updates collected before fetching reverts. So any diff in
        // reverts (pre vs post commit) is already covered by the in-memory trie updates we
        // collect in `compute_state_root_parallel`.
        //
        // See https://github.com/paradigmxyz/reth/issues/12688 for more details
        let persisting_kind = ctx.persisting_kind_for(input.block_with_parent());
        let can_run_parallel =
            persisting_kind.can_run_parallel_state_root() && !self.config.state_root_fallback();

        // Check for ancestors with missing trie updates
        let has_ancestors_with_missing_trie_updates =
            self.has_ancestors_with_missing_trie_updates(input.block_with_parent(), ctx.state());

        // Decide on the strategy.
        // Use state root task only if:
        // 1. No persistence is in progress
        // 2. Config allows it
        // 3. No ancestors with missing trie updates. If any exist, it will mean that every state
        //    root task proof calculation will include a lot of unrelated paths in the prefix sets.
        //    It's cheaper to run a parallel state root that does one walk over trie tables while
        //    accounting for the prefix sets.
        let strategy = if can_run_parallel {
            if self.config.use_state_root_task() && !has_ancestors_with_missing_trie_updates {
                StateRootStrategy::StateRootTask
            } else {
                StateRootStrategy::Parallel
            }
        } else {
            StateRootStrategy::Synchronous
        };

        debug!(
            target: "engine::tree",
            block=?input.num_hash(),
            ?strategy,
            has_ancestors_with_missing_trie_updates,
            "Planned state root computation strategy"
        );

        StateRootPlan { strategy, has_ancestors_with_missing_trie_updates, persisting_kind }
    }

    /// Called when an invalid block is encountered during validation.
    fn on_invalid_block(
        &self,
        parent_header: &SealedHeader<N::BlockHeader>,
        block: &RecoveredBlock<N::Block>,
        output: &BlockExecutionOutput<N::Receipt>,
        trie_updates: Option<(&TrieUpdates, B256)>,
        state: &mut EngineApiTreeState<N>,
    ) {
        if state.invalid_headers.get(&block.hash()).is_some() {
            // we already marked this block as invalid
            return
        }
        self.invalid_block_hook.on_invalid_block(parent_header, block, output, trie_updates);
    }

    /// Computes the trie input at the provided parent hash.
    ///
    /// The goal of this function is to take in-memory blocks and generate a [`TrieInput`] that
    /// serves as an overlay to the database blocks.
    ///
    /// It works as follows:
    /// 1. Collect in-memory blocks that are descendants of the provided parent hash using
    ///    [`crate::tree::TreeState::blocks_by_hash`].
    /// 2. If the persistence is in progress, and the block that we're computing the trie input for
    ///    is a descendant of the currently persisting blocks, we need to be sure that in-memory
    ///    blocks are not overlapping with the database blocks that may have been already persisted.
    ///    To do that, we're filtering out in-memory blocks that are lower than the highest database
    ///    block.
    /// 3. Once in-memory blocks are collected and optionally filtered, we compute the
    ///    [`HashedPostState`] from them.
    fn compute_trie_input<TP: DBProvider + BlockNumReader>(
        &self,
        persisting_kind: PersistingKind,
        provider: TP,
        parent_hash: B256,
        state: &EngineApiTreeState<N>,
        allocated_trie_input: Option<TrieInput>,
    ) -> ProviderResult<TrieInput> {
        // get allocated trie input or use a default trie input
        let mut input = allocated_trie_input.unwrap_or_default();

        let best_block_number = provider.best_block_number()?;

        let (mut historical, mut blocks) = state
            .tree_state
            .blocks_by_hash(parent_hash)
            .map_or_else(|| (parent_hash.into(), vec![]), |(hash, blocks)| (hash.into(), blocks));

        // If the current block is a descendant of the currently persisting blocks, then we need to
        // filter in-memory blocks, so that none of them are already persisted in the database.
        if persisting_kind.is_descendant() {
            // Iterate over the blocks from oldest to newest.
            while let Some(block) = blocks.last() {
                let recovered_block = block.recovered_block();
                if recovered_block.number() <= best_block_number {
                    // Remove those blocks that lower than or equal to the highest database
                    // block.
                    blocks.pop();
                } else {
                    // If the block is higher than the best block number, stop filtering, as it's
                    // the first block that's not in the database.
                    break
                }
            }

            historical = if let Some(block) = blocks.last() {
                // If there are any in-memory blocks left after filtering, set the anchor to the
                // parent of the oldest block.
                (block.recovered_block().number() - 1).into()
            } else {
                // Otherwise, set the anchor to the original provided parent hash.
                parent_hash.into()
            };
        }

        if blocks.is_empty() {
            debug!(target: "engine::tree", %parent_hash, "Parent found on disk");
        } else {
            debug!(target: "engine::tree", %parent_hash, %historical, blocks = blocks.len(), "Parent found in memory");
        }

        // Convert the historical block to the block number.
        let block_number = provider
            .convert_hash_or_number(historical)?
            .ok_or_else(|| ProviderError::BlockHashNotFound(historical.as_hash().unwrap()))?;

        // Retrieve revert state for historical block.
        let revert_state = if block_number == best_block_number {
            // We do not check against the `last_block_number` here because
            // `HashedPostState::from_reverts` only uses the database tables, and not static files.
            debug!(target: "engine::tree", block_number, best_block_number, "Empty revert state");
            HashedPostState::default()
        } else {
            let revert_state = HashedPostState::from_reverts::<KeccakKeyHasher>(
                provider.tx_ref(),
                block_number + 1..,
            )
            .map_err(ProviderError::from)?;
            debug!(
                target: "engine::tree",
                block_number,
                best_block_number,
                accounts = revert_state.accounts.len(),
                storages = revert_state.storages.len(),
                "Non-empty revert state"
            );
            revert_state
        };
        input.append(revert_state);

        // Extend with contents of parent in-memory blocks.
        input.extend_with_blocks(
            blocks.iter().rev().map(|block| (block.hashed_state(), block.trie_updates())),
        );

        Ok(input)
    }
}

/// Output of block or payload validation.
pub type ValidationOutcome<N, E = InsertPayloadError<BlockTy<N>>> =
    Result<ExecutedBlockWithTrieUpdates<N>, E>;

/// Strategy describing how to compute the state root.
#[derive(Debug, Clone, Copy, PartialEq, Eq)]
enum StateRootStrategy {
    /// Use the state root task (background sparse trie computation).
    StateRootTask,
    /// Run the parallel state root computation on the calling thread.
    Parallel,
    /// Fall back to synchronous computation via the state provider.
    Synchronous,
}

/// State root computation plan that captures strategy and required data.
struct StateRootPlan {
    /// Strategy that should be attempted for computing the state root.
    strategy: StateRootStrategy,
    /// Whether ancestors have missing trie updates.
    has_ancestors_with_missing_trie_updates: bool,
    /// The persisting kind for this block.
    persisting_kind: PersistingKind,
}

/// Type that validates the payloads processed by the engine.
///
/// This provides the necessary functions for validating/executing payloads/blocks.
pub trait EngineValidator<
    Types: PayloadTypes,
    N: NodePrimitives = <<Types as PayloadTypes>::BuiltPayload as BuiltPayload>::Primitives,
>: Send + Sync + 'static
{
    /// Validates the payload attributes with respect to the header.
    ///
    /// By default, this enforces that the payload attributes timestamp is greater than the
    /// timestamp according to:
    ///   > 7. Client software MUST ensure that payloadAttributes.timestamp is greater than
    ///   > timestamp
    ///   > of a block referenced by forkchoiceState.headBlockHash.
    ///
    /// See also: <https://github.com/ethereum/execution-apis/blob/main/src/engine/common.md#specification-1>
    fn validate_payload_attributes_against_header(
        &self,
        attr: &Types::PayloadAttributes,
        header: &N::BlockHeader,
    ) -> Result<(), InvalidPayloadAttributesError>;

    /// Ensures that the given payload does not violate any consensus rules that concern the block's
    /// layout.
    ///
    /// This function must convert the payload into the executable block and pre-validate its
    /// fields.
    ///
    /// Implementers should ensure that the checks are done in the order that conforms with the
    /// engine-API specification.
    fn ensure_well_formed_payload(
        &self,
        payload: Types::ExecutionData,
    ) -> Result<RecoveredBlock<N::Block>, NewPayloadError>;

    /// Validates a payload received from engine API.
    fn validate_payload(
        &mut self,
        payload: Types::ExecutionData,
        ctx: TreeCtx<'_, N>,
    ) -> ValidationOutcome<N>;

    /// Validates a block downloaded from the network.
    fn validate_block(
        &mut self,
        block: RecoveredBlock<N::Block>,
        ctx: TreeCtx<'_, N>,
    ) -> ValidationOutcome<N>;
}

impl<N, Types, P, Evm, V> EngineValidator<Types> for BasicEngineValidator<P, Evm, V>
where
    P: DatabaseProviderFactory<Provider: BlockReader>
        + BlockReader<Header = N::BlockHeader>
        + StateProviderFactory
        + StateReader
        + HashedPostStateProvider
        + Clone
        + 'static,
    N: NodePrimitives,
    V: PayloadValidator<Types, Block = N::Block>,
    Evm: ConfigureEngineEvm<Types::ExecutionData, Primitives = N> + 'static,
    Types: PayloadTypes<BuiltPayload: BuiltPayload<Primitives = N>>,
{
    fn validate_payload_attributes_against_header(
        &self,
        attr: &Types::PayloadAttributes,
        header: &N::BlockHeader,
    ) -> Result<(), InvalidPayloadAttributesError> {
        self.validator.validate_payload_attributes_against_header(attr, header)
    }

    fn ensure_well_formed_payload(
        &self,
        payload: Types::ExecutionData,
    ) -> Result<RecoveredBlock<N::Block>, NewPayloadError> {
        let block = self.validator.ensure_well_formed_payload(payload)?;
        Ok(block)
    }

    fn validate_payload(
        &mut self,
        payload: Types::ExecutionData,
        ctx: TreeCtx<'_, N>,
    ) -> ValidationOutcome<N> {
        self.validate_block_with_state(BlockOrPayload::Payload(payload), ctx)
    }

    fn validate_block(
        &mut self,
        block: RecoveredBlock<N::Block>,
        ctx: TreeCtx<'_, N>,
    ) -> ValidationOutcome<N> {
        self.validate_block_with_state(BlockOrPayload::Block(block), ctx)
    }
}

/// Enum representing either block or payload being validated.
#[derive(Debug)]
pub enum BlockOrPayload<T: PayloadTypes> {
    /// Payload.
    Payload(T::ExecutionData),
    /// Block.
    Block(RecoveredBlock<BlockTy<<T::BuiltPayload as BuiltPayload>::Primitives>>),
}

impl<T: PayloadTypes> BlockOrPayload<T> {
    /// Returns the hash of the block.
    pub fn hash(&self) -> B256 {
        match self {
            Self::Payload(payload) => payload.block_hash(),
            Self::Block(block) => block.hash(),
        }
    }

    /// Returns the number and hash of the block.
    pub fn num_hash(&self) -> NumHash {
        match self {
            Self::Payload(payload) => payload.num_hash(),
            Self::Block(block) => block.num_hash(),
        }
    }

    /// Returns the parent hash of the block.
    pub fn parent_hash(&self) -> B256 {
        match self {
            Self::Payload(payload) => payload.parent_hash(),
            Self::Block(block) => block.parent_hash(),
        }
    }

    /// Returns [`BlockWithParent`] for the block.
    pub fn block_with_parent(&self) -> BlockWithParent {
        match self {
            Self::Payload(payload) => payload.block_with_parent(),
            Self::Block(block) => block.block_with_parent(),
        }
    }
}<|MERGE_RESOLUTION|>--- conflicted
+++ resolved
@@ -445,77 +445,10 @@
 
         let block = self.convert_to_block(input)?;
 
-<<<<<<< HEAD
-        // if let (Some(executed_bal), Some(block_bal)) =
-        //     (output.result.block_access_list.as_ref(), block.body().block_access_list())
-        // {
-        //     if !alloy_evm::eth::utils::validate_block_access_list_against_execution(block_bal) ||
-        //         block_bal.as_slice() != executed_bal.as_slice()
-        //     {
-        //         tracing::debug!(
-        //             "BlockAccessList mismatch!\n  block BAL = {:?}\n  executed BAL = {:?}",
-        //             block_bal,
-        //             executed_bal
-        //         );
-
-        //         return Err(InsertBlockError::new(
-        //             block.into_sealed_block(),
-        //             ConsensusError::BlockAccessListMismatch.into(),
-        //         )
-        //         .into());
-        //     }
-        // }
-
-        // A helper macro that returns the block in case there was an error
-        macro_rules! ensure_ok {
-            ($expr:expr) => {
-                match $expr {
-                    Ok(val) => val,
-                    Err(e) => return Err(InsertBlockError::new(block.into_sealed_block(), e.into()).into()),
-                }
-            };
-        }
-
-        let post_execution_start = Instant::now();
-        trace!(target: "engine::tree", block=?block_num_hash, "Validating block consensus");
-        // validate block consensus rules
-        ensure_ok!(self.validate_block_inner(&block));
-
-        // now validate against the parent
-        if let Err(e) =
-            self.consensus.validate_header_against_parent(block.sealed_header(), &parent_block)
-        {
-            warn!(target: "engine::tree", ?block, "Failed to validate header {} against parent: {e}", block.hash());
-            return Err(InsertBlockError::new(block.into_sealed_block(), e.into()).into())
-        }
-
-        if let Err(err) = self.consensus.validate_block_post_execution(&block, &output) {
-            // call post-block hook
-            self.on_invalid_block(&parent_block, &block, &output, None, ctx.state_mut());
-            return Err(InsertBlockError::new(block.into_sealed_block(), err.into()).into())
-        }
-
-        let hashed_state = self.provider.hashed_post_state(&output.state);
-
-        if let Err(err) =
-            self.validator.validate_block_post_execution_with_hashed_state(&hashed_state, &block)
-        {
-            // call post-block hook
-            self.on_invalid_block(&parent_block, &block, &output, None, ctx.state_mut());
-            return Err(InsertBlockError::new(block.into_sealed_block(), err.into()).into())
-        }
-
-        // record post-execution validation duration
-        self.metrics
-            .block_validation
-            .post_execution_validation_duration
-            .record(post_execution_start.elapsed().as_secs_f64());
-=======
         let hashed_state = ensure_ok_post_block!(
             self.validate_post_execution(&block, &parent_block, &output, &mut ctx),
             block
         );
->>>>>>> a2bde852
 
         debug!(target: "engine::tree", block=?block_num_hash, "Calculating block state root");
 
