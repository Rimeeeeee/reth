//! Block-level access lists for Reth.

<<<<<<< HEAD
extern crate alloc;
/// Module for handling storage changes within a block.
pub mod storage_change;
pub use storage_change::*;

/// Module for managing storage slots and their changes.
pub mod storage_slots;
pub use storage_slots::*;

/// Module containing constants used throughout the block access list.
pub mod constants;
pub use constants::*;
=======
pub mod balance_change;
pub mod code_change;
>>>>>>> 194d8b6c
<|MERGE_RESOLUTION|>--- conflicted
+++ resolved
@@ -1,6 +1,5 @@
 //! Block-level access lists for Reth.
 
-<<<<<<< HEAD
 extern crate alloc;
 /// Module for handling storage changes within a block.
 pub mod storage_change;
@@ -13,7 +12,6 @@
 /// Module containing constants used throughout the block access list.
 pub mod constants;
 pub use constants::*;
-=======
+
 pub mod balance_change;
-pub mod code_change;
->>>>>>> 194d8b6c
+pub mod code_change;