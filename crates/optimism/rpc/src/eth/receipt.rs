--- conflicted
+++ resolved
@@ -409,11 +409,7 @@
             l1_blob_base_fee_scalar,
             operator_fee_scalar,
             operator_fee_constant,
-<<<<<<< HEAD
-            da_footprint_gas_scalar: _,
-=======
             ..
->>>>>>> 2f9281b6
         } = receipt_meta.l1_block_info;
 
         assert_eq!(
@@ -544,11 +540,7 @@
             l1_blob_base_fee_scalar,
             operator_fee_scalar,
             operator_fee_constant,
-<<<<<<< HEAD
-            da_footprint_gas_scalar: _,
-=======
             ..
->>>>>>> 2f9281b6
         } = receipt_meta.l1_block_info;
 
         assert_eq!(l1_gas_price, Some(14121491676), "incorrect l1 base fee (former gas price)");
