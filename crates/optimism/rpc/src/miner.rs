--- conflicted
+++ resolved
@@ -36,13 +36,7 @@
         Ok(true)
     }
 
-<<<<<<< HEAD
-    async fn set_gas_limit(&self, gas_limit: U64) -> RpcResult<bool> {
-        debug!(target: "rpc", "Setting gas limit: {}", gas_limit);
-        // self.da_config.set_gas_limit(gas_limit.to());
-=======
     async fn set_gas_limit(&self, _max_block_gas: U64) -> RpcResult<bool> {
->>>>>>> bec4d7c4
         Ok(true)
     }
 }
