//! Optimism payload builder implementation.
use crate::{
    config::{OpBuilderConfig, OpDAConfig},
    error::OpPayloadBuilderError,
    payload::OpBuiltPayload,
    OpAttributes, OpPayloadBuilderAttributes, OpPayloadPrimitives,
};
use alloy_consensus::{BlockHeader, Transaction, Typed2718};
use alloy_evm::Evm as AlloyEvm;
use alloy_primitives::{B256, U256};
use alloy_rpc_types_debug::ExecutionWitness;
use alloy_rpc_types_engine::PayloadId;
use reth_basic_payload_builder::*;
use reth_chain_state::ExecutedBlock;
use reth_chainspec::{ChainSpecProvider, EthChainSpec};
use reth_evm::{
    block::BlockExecutorFor,
    execute::{
        BlockBuilder, BlockBuilderOutcome, BlockExecutionError, BlockExecutor, BlockValidationError,
    },
    op_revm::{constants::L1_BLOCK_CONTRACT, L1BlockInfo},
    ConfigureEvm, Database,
};
use reth_execution_types::ExecutionOutcome;
use reth_optimism_forks::OpHardforks;
use reth_optimism_primitives::{transaction::OpTransaction, ADDRESS_L2_TO_L1_MESSAGE_PASSER};
use reth_optimism_txpool::{
    estimated_da_size::DataAvailabilitySized,
    interop::{is_valid_interop, MaybeInteropTransaction},
    OpPooledTx,
};
use reth_payload_builder_primitives::PayloadBuilderError;
use reth_payload_primitives::{BuildNextEnv, PayloadBuilderAttributes};
use reth_payload_util::{BestPayloadTransactions, NoopPayloadTransactions, PayloadTransactions};
use reth_primitives_traits::{
    HeaderTy, NodePrimitives, SealedHeader, SealedHeaderFor, SignedTransaction, TxTy,
};
use reth_revm::{
    cancelled::CancelOnDrop, database::StateProviderDatabase, db::State,
    witness::ExecutionWitnessRecord,
};
use reth_storage_api::{errors::ProviderError, StateProvider, StateProviderFactory};
use reth_transaction_pool::{BestTransactionsAttributes, PoolTransaction, TransactionPool};
use revm::{
    context::{Block, BlockEnv},
    database::bal::BalDatabase,
};
use std::{marker::PhantomData, sync::Arc};
use tracing::{debug, trace, warn};

/// Optimism's payload builder
#[derive(Debug)]
pub struct OpPayloadBuilder<
    Pool,
    Client,
    Evm,
    Txs = (),
    Attrs = OpPayloadBuilderAttributes<TxTy<<Evm as ConfigureEvm>::Primitives>>,
> {
    /// The rollup's compute pending block configuration option.
    // TODO(clabby): Implement this feature.
    pub compute_pending_block: bool,
    /// The type responsible for creating the evm.
    pub evm_config: Evm,
    /// Transaction pool.
    pub pool: Pool,
    /// Node client.
    pub client: Client,
    /// Settings for the builder, e.g. DA settings.
    pub config: OpBuilderConfig,
    /// The type responsible for yielding the best transactions for the payload if mempool
    /// transactions are allowed.
    pub best_transactions: Txs,
    /// Marker for the payload attributes type.
    _pd: PhantomData<Attrs>,
}

impl<Pool, Client, Evm, Txs, Attrs> Clone for OpPayloadBuilder<Pool, Client, Evm, Txs, Attrs>
where
    Pool: Clone,
    Client: Clone,
    Evm: ConfigureEvm,
    Txs: Clone,
{
    fn clone(&self) -> Self {
        Self {
            evm_config: self.evm_config.clone(),
            pool: self.pool.clone(),
            client: self.client.clone(),
            config: self.config.clone(),
            best_transactions: self.best_transactions.clone(),
            compute_pending_block: self.compute_pending_block,
            _pd: PhantomData,
        }
    }
}

impl<Pool, Client, Evm, Attrs> OpPayloadBuilder<Pool, Client, Evm, (), Attrs> {
    /// `OpPayloadBuilder` constructor.
    ///
    /// Configures the builder with the default settings.
    pub fn new(pool: Pool, client: Client, evm_config: Evm) -> Self {
        Self::with_builder_config(pool, client, evm_config, Default::default())
    }

    /// Configures the builder with the given [`OpBuilderConfig`].
    pub const fn with_builder_config(
        pool: Pool,
        client: Client,
        evm_config: Evm,
        config: OpBuilderConfig,
    ) -> Self {
        Self {
            pool,
            client,
            compute_pending_block: true,
            evm_config,
            config,
            best_transactions: (),
            _pd: PhantomData,
        }
    }
}

impl<Pool, Client, Evm, Txs, Attrs> OpPayloadBuilder<Pool, Client, Evm, Txs, Attrs> {
    /// Sets the rollup's compute pending block configuration option.
    pub const fn set_compute_pending_block(mut self, compute_pending_block: bool) -> Self {
        self.compute_pending_block = compute_pending_block;
        self
    }

    /// Configures the type responsible for yielding the transactions that should be included in the
    /// payload.
    pub fn with_transactions<T>(
        self,
        best_transactions: T,
    ) -> OpPayloadBuilder<Pool, Client, Evm, T, Attrs> {
        let Self { pool, client, compute_pending_block, evm_config, config, .. } = self;
        OpPayloadBuilder {
            pool,
            client,
            compute_pending_block,
            evm_config,
            best_transactions,
            config,
            _pd: PhantomData,
        }
    }

    /// Enables the rollup's compute pending block configuration option.
    pub const fn compute_pending_block(self) -> Self {
        self.set_compute_pending_block(true)
    }

    /// Returns the rollup's compute pending block configuration option.
    pub const fn is_compute_pending_block(&self) -> bool {
        self.compute_pending_block
    }
}

impl<Pool, Client, Evm, N, T, Attrs> OpPayloadBuilder<Pool, Client, Evm, T, Attrs>
where
    Pool: TransactionPool<Transaction: OpPooledTx<Consensus = N::SignedTx>>,
    Client: StateProviderFactory + ChainSpecProvider<ChainSpec: OpHardforks>,
    N: OpPayloadPrimitives,
    Evm: ConfigureEvm<
        Primitives = N,
        NextBlockEnvCtx: BuildNextEnv<Attrs, N::BlockHeader, Client::ChainSpec>,
    >,
    Attrs: OpAttributes<Transaction = TxTy<Evm::Primitives>>,
{
    /// Constructs an Optimism payload from the transactions sent via the
    /// Payload attributes by the sequencer. If the `no_tx_pool` argument is passed in
    /// the payload attributes, the transaction pool will be ignored and the only transactions
    /// included in the payload will be those sent through the attributes.
    ///
    /// Given build arguments including an Optimism client, transaction pool,
    /// and configuration, this function creates a transaction payload. Returns
    /// a result indicating success with the payload or an error in case of failure.
    fn build_payload<'a, Txs>(
        &self,
        args: BuildArguments<Attrs, OpBuiltPayload<N>>,
        best: impl FnOnce(BestTransactionsAttributes) -> Txs + Send + Sync + 'a,
    ) -> Result<BuildOutcome<OpBuiltPayload<N>>, PayloadBuilderError>
    where
        Txs:
            PayloadTransactions<Transaction: PoolTransaction<Consensus = N::SignedTx> + OpPooledTx>,
    {
        let BuildArguments { mut cached_reads, config, cancel, best_payload } = args;

        let ctx = OpPayloadBuilderCtx {
            evm_config: self.evm_config.clone(),
            da_config: self.config.da_config.clone(),
            chain_spec: self.client.chain_spec(),
            config,
            cancel,
            best_payload,
        };

        let builder = OpBuilder::new(best);

        let state_provider = self.client.state_by_block_hash(ctx.parent().hash())?;
        let state = StateProviderDatabase::new(&state_provider);

        if ctx.attributes().no_tx_pool() {
            builder.build(state, &state_provider, ctx)
        } else {
            // sequencer mode we can reuse cachedreads from previous runs
            builder.build(cached_reads.as_db_mut(state), &state_provider, ctx)
        }
        .map(|out| out.with_cached_reads(cached_reads))
    }

    /// Computes the witness for the payload.
    pub fn payload_witness(
        &self,
        parent: SealedHeader<N::BlockHeader>,
        attributes: Attrs::RpcPayloadAttributes,
    ) -> Result<ExecutionWitness, PayloadBuilderError>
    where
        Attrs: PayloadBuilderAttributes,
    {
        let attributes =
            Attrs::try_new(parent.hash(), attributes, 3).map_err(PayloadBuilderError::other)?;

        let config = PayloadConfig { parent_header: Arc::new(parent), attributes };
        let ctx = OpPayloadBuilderCtx {
            evm_config: self.evm_config.clone(),
            da_config: self.config.da_config.clone(),
            chain_spec: self.client.chain_spec(),
            config,
            cancel: Default::default(),
            best_payload: Default::default(),
        };

        let state_provider = self.client.state_by_block_hash(ctx.parent().hash())?;

        let builder = OpBuilder::new(|_| NoopPayloadTransactions::<Pool::Transaction>::default());
        builder.witness(state_provider, &ctx)
    }
}

/// Implementation of the [`PayloadBuilder`] trait for [`OpPayloadBuilder`].
impl<Pool, Client, Evm, N, Txs, Attrs> PayloadBuilder
    for OpPayloadBuilder<Pool, Client, Evm, Txs, Attrs>
where
    N: OpPayloadPrimitives,
    Client: StateProviderFactory + ChainSpecProvider<ChainSpec: OpHardforks> + Clone,
    Pool: TransactionPool<Transaction: OpPooledTx<Consensus = N::SignedTx>>,
    Evm: ConfigureEvm<
        Primitives = N,
        NextBlockEnvCtx: BuildNextEnv<Attrs, N::BlockHeader, Client::ChainSpec>,
    >,
    Txs: OpPayloadTransactions<Pool::Transaction>,
    Attrs: OpAttributes<Transaction = N::SignedTx>,
{
    type Attributes = Attrs;
    type BuiltPayload = OpBuiltPayload<N>;

    fn try_build(
        &self,
        args: BuildArguments<Self::Attributes, Self::BuiltPayload>,
    ) -> Result<BuildOutcome<Self::BuiltPayload>, PayloadBuilderError> {
        let pool = self.pool.clone();
        self.build_payload(args, |attrs| self.best_transactions.best_transactions(pool, attrs))
    }

    fn on_missing_payload(
        &self,
        _args: BuildArguments<Self::Attributes, Self::BuiltPayload>,
    ) -> MissingPayloadBehaviour<Self::BuiltPayload> {
        // we want to await the job that's already in progress because that should be returned as
        // is, there's no benefit in racing another job
        MissingPayloadBehaviour::AwaitInProgress
    }

    // NOTE: this should only be used for testing purposes because this doesn't have access to L1
    // system txs, hence on_missing_payload we return [MissingPayloadBehaviour::AwaitInProgress].
    fn build_empty_payload(
        &self,
        config: PayloadConfig<Self::Attributes, N::BlockHeader>,
    ) -> Result<Self::BuiltPayload, PayloadBuilderError> {
        let args = BuildArguments {
            config,
            cached_reads: Default::default(),
            cancel: Default::default(),
            best_payload: None,
        };
        self.build_payload(args, |_| NoopPayloadTransactions::<Pool::Transaction>::default())?
            .into_payload()
            .ok_or_else(|| PayloadBuilderError::MissingPayload)
    }
}

/// The type that builds the payload.
///
/// Payload building for optimism is composed of several steps.
/// The first steps are mandatory and defined by the protocol.
///
/// 1. first all System calls are applied.
/// 2. After canyon the forced deployed `create2deployer` must be loaded
/// 3. all sequencer transactions are executed (part of the payload attributes)
///
/// Depending on whether the node acts as a sequencer and is allowed to include additional
/// transactions (`no_tx_pool == false`):
/// 4. include additional transactions
///
/// And finally
/// 5. build the block: compute all roots (txs, state)
#[derive(derive_more::Debug)]
pub struct OpBuilder<'a, Txs> {
    /// Yields the best transaction to include if transactions from the mempool are allowed.
    #[debug(skip)]
    best: Box<dyn FnOnce(BestTransactionsAttributes) -> Txs + 'a>,
}

impl<'a, Txs> OpBuilder<'a, Txs> {
    /// Creates a new [`OpBuilder`].
    pub fn new(best: impl FnOnce(BestTransactionsAttributes) -> Txs + Send + Sync + 'a) -> Self {
        Self { best: Box::new(best) }
    }
}

impl<Txs> OpBuilder<'_, Txs> {
    /// Builds the payload on top of the state.
    pub fn build<Evm, ChainSpec, N, Attrs>(
        self,
        db: impl Database<Error = ProviderError>,
        state_provider: impl StateProvider,
        ctx: OpPayloadBuilderCtx<Evm, ChainSpec, Attrs>,
    ) -> Result<BuildOutcomeKind<OpBuiltPayload<N>>, PayloadBuilderError>
    where
        Evm: ConfigureEvm<
            Primitives = N,
            NextBlockEnvCtx: BuildNextEnv<Attrs, N::BlockHeader, ChainSpec>,
        >,
        ChainSpec: EthChainSpec + OpHardforks,
        N: OpPayloadPrimitives,
        Txs:
            PayloadTransactions<Transaction: PoolTransaction<Consensus = N::SignedTx> + OpPooledTx>,
        Attrs: OpAttributes<Transaction = N::SignedTx>,
    {
        let Self { best } = self;
        debug!(target: "payload_builder", id=%ctx.payload_id(), parent_header = ?ctx.parent().hash(), parent_number = ctx.parent().number(), "building new payload");

        let mut db =
            BalDatabase::new(State::builder().with_database(db).with_bundle_update().build());

        // Load the L1 block contract into the database cache. If the L1 block contract is not
        // pre-loaded the database will panic when trying to fetch the DA footprint gas
        // scalar.
        db.load_cache_account(L1_BLOCK_CONTRACT).map_err(BlockExecutionError::other)?;

        let mut builder = ctx.block_builder(&mut db)?;

        // 1. apply pre-execution changes
        builder.apply_pre_execution_changes().map_err(|err| {
            warn!(target: "payload_builder", %err, "failed to apply pre-execution changes");
            PayloadBuilderError::Internal(err.into())
        })?;

        // 2. execute sequencer transactions
        let mut info = ctx.execute_sequencer_transactions(&mut builder)?;

        // 3. if mem pool transactions are requested we execute them
        if !ctx.attributes().no_tx_pool() {
            let best_txs = best(ctx.best_transaction_attributes(builder.evm_mut().block()));
            if ctx.execute_best_transactions(&mut info, &mut builder, best_txs)?.is_some() {
                return Ok(BuildOutcomeKind::Cancelled)
            }

            // check if the new payload is even more valuable
            if !ctx.is_better_payload(info.total_fees) {
                // can skip building the block
                return Ok(BuildOutcomeKind::Aborted { fees: info.total_fees })
            }
        }

        let BlockBuilderOutcome { execution_result, hashed_state, trie_updates, block } =
            builder.finish(state_provider)?;

        let sealed_block = Arc::new(block.sealed_block().clone());
        debug!(target: "payload_builder", id=%ctx.attributes().payload_id(), sealed_block_header = ?sealed_block.header(), "sealed built block");

        let execution_outcome = ExecutionOutcome::new(
            db.take_bundle(),
            vec![execution_result.receipts],
            block.number(),
            Vec::new(),
        );

        // create the executed block data
        let executed: ExecutedBlock<N> = ExecutedBlock {
            recovered_block: Arc::new(block),
            execution_output: Arc::new(execution_outcome),
            hashed_state: Arc::new(hashed_state),
            trie_updates: Arc::new(trie_updates),
        };

        let no_tx_pool = ctx.attributes().no_tx_pool();

        let payload =
            OpBuiltPayload::new(ctx.payload_id(), sealed_block, info.total_fees, Some(executed));

        if no_tx_pool {
            // if `no_tx_pool` is set only transactions from the payload attributes will be included
            // in the payload. In other words, the payload is deterministic and we can
            // freeze it once we've successfully built it.
            Ok(BuildOutcomeKind::Freeze(payload))
        } else {
            Ok(BuildOutcomeKind::Better { payload })
        }
    }

    /// Builds the payload and returns its [`ExecutionWitness`] based on the state after execution.
    pub fn witness<Evm, ChainSpec, N, Attrs>(
        self,
        state_provider: impl StateProvider,
        ctx: &OpPayloadBuilderCtx<Evm, ChainSpec, Attrs>,
    ) -> Result<ExecutionWitness, PayloadBuilderError>
    where
        Evm: ConfigureEvm<
            Primitives = N,
            NextBlockEnvCtx: BuildNextEnv<Attrs, N::BlockHeader, ChainSpec>,
        >,
        ChainSpec: EthChainSpec + OpHardforks,
        N: OpPayloadPrimitives,
        Txs: PayloadTransactions<Transaction: PoolTransaction<Consensus = N::SignedTx>>,
        Attrs: OpAttributes<Transaction = N::SignedTx>,
    {
        let mut db = BalDatabase::new(
            State::builder()
                .with_database(StateProviderDatabase::new(&state_provider))
                .with_bundle_update()
                .build(),
        );
        let mut builder = ctx.block_builder(&mut db)?;

        builder.apply_pre_execution_changes()?;
        ctx.execute_sequencer_transactions(&mut builder)?;
        builder.into_executor().apply_post_execution_changes()?;

        if ctx.chain_spec.is_isthmus_active_at_timestamp(ctx.attributes().timestamp()) {
            // force load `L2ToL1MessagePasser.sol` so l2 withdrawals root can be computed even if
            // no l2 withdrawals in block
            _ = db.load_cache_account(ADDRESS_L2_TO_L1_MESSAGE_PASSER)?;
        }

        let ExecutionWitnessRecord { hashed_state, codes, keys, lowest_block_number: _ } =
            ExecutionWitnessRecord::from_executed_state(&db);
        let state = state_provider.witness(Default::default(), hashed_state)?;
        Ok(ExecutionWitness {
            state: state.into_iter().collect(),
            codes,
            keys,
            ..Default::default()
        })
    }
}

/// A type that returns a the [`PayloadTransactions`] that should be included in the pool.
pub trait OpPayloadTransactions<Transaction>: Clone + Send + Sync + Unpin + 'static {
    /// Returns an iterator that yields the transaction in the order they should get included in the
    /// new payload.
    fn best_transactions<Pool: TransactionPool<Transaction = Transaction>>(
        &self,
        pool: Pool,
        attr: BestTransactionsAttributes,
    ) -> impl PayloadTransactions<Transaction = Transaction>;
}

impl<T: PoolTransaction + MaybeInteropTransaction> OpPayloadTransactions<T> for () {
    fn best_transactions<Pool: TransactionPool<Transaction = T>>(
        &self,
        pool: Pool,
        attr: BestTransactionsAttributes,
    ) -> impl PayloadTransactions<Transaction = T> {
        BestPayloadTransactions::new(pool.best_transactions_with_attributes(attr))
    }
}

/// Holds the state after execution
#[derive(Debug)]
pub struct ExecutedPayload<N: NodePrimitives> {
    /// Tracked execution info
    pub info: ExecutionInfo,
    /// Withdrawal hash.
    pub withdrawals_root: Option<B256>,
    /// The transaction receipts.
    pub receipts: Vec<N::Receipt>,
    /// The block env used during execution.
    pub block_env: BlockEnv,
}

/// This acts as the container for executed transactions and its byproducts (receipts, gas used)
#[derive(Default, Debug)]
pub struct ExecutionInfo {
    /// All gas used so far
    pub cumulative_gas_used: u64,
    /// Estimated DA size
    pub cumulative_da_bytes_used: u64,
    /// Tracks fees from executed mempool transactions
    pub total_fees: U256,
}

impl ExecutionInfo {
    /// Create a new instance with allocated slots.
    pub const fn new() -> Self {
        Self { cumulative_gas_used: 0, cumulative_da_bytes_used: 0, total_fees: U256::ZERO }
    }

    /// Returns true if the transaction would exceed the block limits:
    /// - block gas limit: ensures the transaction still fits into the block.
    /// - tx DA limit: if configured, ensures the tx does not exceed the maximum allowed DA limit
    ///   per tx.
    /// - block DA limit: if configured, ensures the transaction's DA size does not exceed the
    ///   maximum allowed DA limit per block.
    pub fn is_tx_over_limits(
        &self,
        tx_da_size: u64,
        block_gas_limit: u64,
        tx_data_limit: Option<u64>,
        block_data_limit: Option<u64>,
        tx_gas_limit: u64,
        da_footprint_gas_scalar: Option<u16>,
    ) -> bool {
        if tx_data_limit.is_some_and(|da_limit| tx_da_size > da_limit) {
            return true;
        }

        let total_da_bytes_used = self.cumulative_da_bytes_used.saturating_add(tx_da_size);

        if block_data_limit.is_some_and(|da_limit| total_da_bytes_used > da_limit) {
            return true;
        }

        // Post Jovian: the tx DA footprint must be less than the block gas limit
        if let Some(da_footprint_gas_scalar) = da_footprint_gas_scalar {
            let tx_da_footprint =
                total_da_bytes_used.saturating_mul(da_footprint_gas_scalar as u64);
            if tx_da_footprint > block_gas_limit {
                return true;
            }
        }

        self.cumulative_gas_used + tx_gas_limit > block_gas_limit
    }
}

/// Container type that holds all necessities to build a new payload.
#[derive(derive_more::Debug)]
pub struct OpPayloadBuilderCtx<
    Evm: ConfigureEvm,
    ChainSpec,
    Attrs = OpPayloadBuilderAttributes<TxTy<<Evm as ConfigureEvm>::Primitives>>,
> {
    /// The type that knows how to perform system calls and configure the evm.
    pub evm_config: Evm,
    /// The DA config for the payload builder
    pub da_config: OpDAConfig,
    /// The chainspec
    pub chain_spec: Arc<ChainSpec>,
    /// How to build the payload.
    pub config: PayloadConfig<Attrs, HeaderTy<Evm::Primitives>>,
    /// Marker to check whether the job has been cancelled.
    pub cancel: CancelOnDrop,
    /// The currently best payload.
    pub best_payload: Option<OpBuiltPayload<Evm::Primitives>>,
}

impl<Evm, ChainSpec, Attrs> OpPayloadBuilderCtx<Evm, ChainSpec, Attrs>
where
    Evm: ConfigureEvm<
        Primitives: OpPayloadPrimitives,
        NextBlockEnvCtx: BuildNextEnv<Attrs, HeaderTy<Evm::Primitives>, ChainSpec>,
    >,
    ChainSpec: EthChainSpec + OpHardforks,
    Attrs: OpAttributes<Transaction = TxTy<Evm::Primitives>>,
{
    /// Returns the parent block the payload will be build on.
    pub fn parent(&self) -> &SealedHeaderFor<Evm::Primitives> {
        self.config.parent_header.as_ref()
    }

    /// Returns the builder attributes.
    pub const fn attributes(&self) -> &Attrs {
        &self.config.attributes
    }

    /// Returns the current fee settings for transactions from the mempool
    pub fn best_transaction_attributes(&self, block_env: impl Block) -> BestTransactionsAttributes {
        BestTransactionsAttributes::new(
            block_env.basefee(),
            block_env.blob_gasprice().map(|p| p as u64),
        )
    }

    /// Returns the unique id for this payload job.
    pub fn payload_id(&self) -> PayloadId {
        self.attributes().payload_id()
    }

    /// Returns true if the fees are higher than the previous payload.
    pub fn is_better_payload(&self, total_fees: U256) -> bool {
        is_better_payload(self.best_payload.as_ref(), total_fees)
    }

    /// Prepares a [`BlockBuilder`] for the next block.
    pub fn block_builder<'a, DB: Database>(
        &'a self,
<<<<<<< HEAD
        db: &'a mut BalDatabase<State<DB>>,
    ) -> Result<impl BlockBuilder<Primitives = Evm::Primitives> + 'a, PayloadBuilderError> {
=======
        db: &'a mut State<DB>,
    ) -> Result<
        impl BlockBuilder<
                Primitives = Evm::Primitives,
                Executor: BlockExecutorFor<'a, Evm::BlockExecutorFactory, DB>,
            > + 'a,
        PayloadBuilderError,
    > {
>>>>>>> 4adfa286
        self.evm_config
            .builder_for_next_block(
                db,
                self.parent(),
                Evm::NextBlockEnvCtx::build_next_env(
                    self.attributes(),
                    self.parent(),
                    self.chain_spec.as_ref(),
                )
                .map_err(PayloadBuilderError::other)?,
            )
            .map_err(PayloadBuilderError::other)
    }

    /// Executes all sequencer transactions that are included in the payload attributes.
    pub fn execute_sequencer_transactions(
        &self,
        builder: &mut impl BlockBuilder<Primitives = Evm::Primitives>,
    ) -> Result<ExecutionInfo, PayloadBuilderError> {
        let mut info = ExecutionInfo::new();

        for sequencer_tx in self.attributes().sequencer_transactions() {
            // A sequencer's block should never contain blob transactions.
            if sequencer_tx.value().is_eip4844() {
                return Err(PayloadBuilderError::other(
                    OpPayloadBuilderError::BlobTransactionRejected,
                ))
            }

            // Convert the transaction to a [RecoveredTx]. This is
            // purely for the purposes of utilizing the `evm_config.tx_env`` function.
            // Deposit transactions do not have signatures, so if the tx is a deposit, this
            // will just pull in its `from` address.
            let sequencer_tx = sequencer_tx.value().try_clone_into_recovered().map_err(|_| {
                PayloadBuilderError::other(OpPayloadBuilderError::TransactionEcRecoverFailed)
            })?;

            let gas_used = match builder.execute_transaction(sequencer_tx.clone()) {
                Ok(gas_used) => gas_used,
                Err(BlockExecutionError::Validation(BlockValidationError::InvalidTx {
                    error,
                    ..
                })) => {
                    trace!(target: "payload_builder", %error, ?sequencer_tx, "Error in sequencer transaction, skipping.");
                    continue
                }
                Err(err) => {
                    // this is an error that we should treat as fatal for this attempt
                    return Err(PayloadBuilderError::EvmExecutionError(Box::new(err)))
                }
            };

            // add gas used by the transaction to cumulative gas used, before creating the receipt
            info.cumulative_gas_used += gas_used;
        }

        Ok(info)
    }

    /// Executes the given best transactions and updates the execution info.
    ///
    /// Returns `Ok(Some(())` if the job was cancelled.
    pub fn execute_best_transactions<Builder>(
        &self,
        info: &mut ExecutionInfo,
        builder: &mut Builder,
        mut best_txs: impl PayloadTransactions<
            Transaction: PoolTransaction<Consensus = TxTy<Evm::Primitives>> + OpPooledTx,
        >,
    ) -> Result<Option<()>, PayloadBuilderError>
    where
        Builder: BlockBuilder<Primitives = Evm::Primitives>,
        <<Builder::Executor as BlockExecutor>::Evm as AlloyEvm>::DB: Database,
    {
        let block_gas_limit = builder.evm_mut().block().gas_limit();
        let block_da_limit = self.da_config.max_da_block_size();
        let tx_da_limit = self.da_config.max_da_tx_size();
        let base_fee = builder.evm_mut().block().basefee();

        while let Some(tx) = best_txs.next(()) {
            let interop = tx.interop_deadline();
            let tx_da_size = tx.estimated_da_size();
            let tx = tx.into_consensus();

            let da_footprint_gas_scalar = self
                .chain_spec
                .is_jovian_active_at_timestamp(self.attributes().timestamp())
                .then_some(
                    L1BlockInfo::fetch_da_footprint_gas_scalar(builder.evm_mut().db_mut()).expect(
                        "DA footprint should always be available from the database post jovian",
                    ),
                );

            if info.is_tx_over_limits(
                tx_da_size,
                block_gas_limit,
                tx_da_limit,
                block_da_limit,
                tx.gas_limit(),
                da_footprint_gas_scalar,
            ) {
                // we can't fit this transaction into the block, so we need to mark it as
                // invalid which also removes all dependent transaction from
                // the iterator before we can continue
                best_txs.mark_invalid(tx.signer(), tx.nonce());
                continue
            }

            // A sequencer's block should never contain blob or deposit transactions from the pool.
            if tx.is_eip4844() || tx.is_deposit() {
                best_txs.mark_invalid(tx.signer(), tx.nonce());
                continue
            }

            // We skip invalid cross chain txs, they would be removed on the next block update in
            // the maintenance job
            if let Some(interop) = interop &&
                !is_valid_interop(interop, self.config.attributes.timestamp())
            {
                best_txs.mark_invalid(tx.signer(), tx.nonce());
                continue
            }
            // check if the job was cancelled, if so we can exit early
            if self.cancel.is_cancelled() {
                return Ok(Some(()))
            }

            let gas_used = match builder.execute_transaction(tx.clone()) {
                Ok(gas_used) => gas_used,
                Err(BlockExecutionError::Validation(BlockValidationError::InvalidTx {
                    error,
                    ..
                })) => {
                    if error.is_nonce_too_low() {
                        // if the nonce is too low, we can skip this transaction
                        trace!(target: "payload_builder", %error, ?tx, "skipping nonce too low transaction");
                    } else {
                        // if the transaction is invalid, we can skip it and all of its
                        // descendants
                        trace!(target: "payload_builder", %error, ?tx, "skipping invalid transaction and its descendants");
                        best_txs.mark_invalid(tx.signer(), tx.nonce());
                    }
                    continue
                }
                Err(err) => {
                    // this is an error that we should treat as fatal for this attempt
                    return Err(PayloadBuilderError::EvmExecutionError(Box::new(err)))
                }
            };

            // add gas used by the transaction to cumulative gas used, before creating the
            // receipt
            info.cumulative_gas_used += gas_used;
            info.cumulative_da_bytes_used += tx_da_size;

            // update and add to total fees
            let miner_fee = tx
                .effective_tip_per_gas(base_fee)
                .expect("fee is always valid; execution succeeded");
            info.total_fees += U256::from(miner_fee) * U256::from(gas_used);
        }

        Ok(None)
    }
}<|MERGE_RESOLUTION|>--- conflicted
+++ resolved
@@ -608,19 +608,8 @@
     /// Prepares a [`BlockBuilder`] for the next block.
     pub fn block_builder<'a, DB: Database>(
         &'a self,
-<<<<<<< HEAD
         db: &'a mut BalDatabase<State<DB>>,
     ) -> Result<impl BlockBuilder<Primitives = Evm::Primitives> + 'a, PayloadBuilderError> {
-=======
-        db: &'a mut State<DB>,
-    ) -> Result<
-        impl BlockBuilder<
-                Primitives = Evm::Primitives,
-                Executor: BlockExecutorFor<'a, Evm::BlockExecutorFactory, DB>,
-            > + 'a,
-        PayloadBuilderError,
-    > {
->>>>>>> 4adfa286
         self.evm_config
             .builder_for_next_block(
                 db,
