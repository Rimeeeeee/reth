[package]
name = "reth-trie"
version.workspace = true
edition.workspace = true
rust-version.workspace = true
license.workspace = true
homepage.workspace = true
repository.workspace = true
description = "Merkle trie implementation"

[lints]
workspace = true

[dependencies]
# reth
reth-execution-errors.workspace = true
reth-primitives-traits.workspace = true
reth-stages-types.workspace = true
reth-storage-errors.workspace = true
reth-trie-sparse.workspace = true
reth-trie-common = { workspace = true, features = ["rayon"] }

revm-database.workspace = true

# alloy
alloy-eips.workspace = true
alloy-rlp.workspace = true
alloy-primitives.workspace = true
alloy-consensus.workspace = true
alloy-trie.workspace = true

# tracing
tracing.workspace = true

# misc
auto_impl.workspace = true
itertools.workspace = true

# `metrics` feature
reth-metrics = { workspace = true, optional = true }
metrics = { workspace = true, optional = true }

# `test-utils` feature
triehash = { workspace = true, optional = true }

[dev-dependencies]
# reth
reth-ethereum-primitives = { workspace = true, features = ["arbitrary", "std"] }
reth-primitives-traits = { workspace = true, features = ["test-utils"] }
reth-tracing.workspace = true
reth-trie-common = { workspace = true, features = ["test-utils", "arbitrary"] }

# revm
revm-state.workspace = true

# trie
triehash.workspace = true

# misc
criterion.workspace = true
parking_lot.workspace = true
pretty_assertions.workspace = true
proptest-arbitrary-interop.workspace = true
proptest.workspace = true
serde_json.workspace = true

[features]
metrics = ["reth-metrics", "dep:metrics"]
serde = [
    "alloy-primitives/serde",
    "alloy-consensus/serde",
    "alloy-trie/serde",
    "alloy-eips/serde",
    "reth-trie-common/serde",
    "reth-primitives-traits/serde",
    "alloy-primitives/serde",
    "alloy-consensus/serde",
    "alloy-trie/serde",
    "alloy-eips/serde",
    "reth-trie-common/serde",
    "revm-database/serde",
    "reth-stages-types/serde",
    "revm-state/serde",
<<<<<<< HEAD
    "reth-ethereum-primitives/serde",
=======
    "parking_lot/serde",
>>>>>>> 53a9c234
]
test-utils = [
    "triehash",
    "reth-primitives-traits/test-utils",
    "reth-trie-common/test-utils",
    "reth-ethereum-primitives/test-utils",
    "reth-trie-sparse/test-utils",
    "reth-stages-types/test-utils",
]

[[bench]]
name = "hash_post_state"
harness = false

[[bench]]
name = "trie_root"
required-features = ["test-utils"]
harness = false<|MERGE_RESOLUTION|>--- conflicted
+++ resolved
@@ -81,11 +81,7 @@
     "revm-database/serde",
     "reth-stages-types/serde",
     "revm-state/serde",
-<<<<<<< HEAD
-    "reth-ethereum-primitives/serde",
-=======
     "parking_lot/serde",
->>>>>>> 53a9c234
 ]
 test-utils = [
     "triehash",
