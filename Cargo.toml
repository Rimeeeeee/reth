--- conflicted
+++ resolved
@@ -479,9 +479,13 @@
 alloy-chains = { version = "0.2.5", default-features = false }
 alloy-dyn-abi = "1.3.0"
 alloy-eip2124 = { version = "0.2.0", default-features = false }
-alloy-evm = { version = "0.18", default-features = false }
-alloy-primitives = { version = "1.3.0", default-features = false, features = ["map-foldhash"] }
-alloy-rlp = { version = "0.3.10", default-features = false, features = ["core-net"] }
+alloy-evm = { version = "0.18.4", default-features = false }
+alloy-primitives = { version = "1.3.0", default-features = false, features = [
+    "map-foldhash",
+] }
+alloy-rlp = { version = "0.3.10", default-features = false, features = [
+    "core-net",
+] }
 alloy-sol-macro = "1.3.0"
 alloy-sol-types = { version = "1.3.0", default-features = false }
 alloy-trie = { version = "0.9.0", default-features = false }
@@ -495,10 +499,14 @@
 alloy-json-rpc = { version = "1.0.30", default-features = false }
 alloy-network = { version = "1.0.30", default-features = false }
 alloy-network-primitives = { version = "1.0.30", default-features = false }
-alloy-provider = { version = "1.0.30", features = ["reqwest"], default-features = false }
+alloy-provider = { version = "1.0.30", features = [
+    "reqwest",
+], default-features = false }
 alloy-pubsub = { version = "1.0.30", default-features = false }
 alloy-rpc-client = { version = "1.0.30", default-features = false }
-alloy-rpc-types = { version = "1.0.30", features = ["eth"], default-features = false }
+alloy-rpc-types = { version = "1.0.30", features = [
+    "eth",
+], default-features = false }
 alloy-rpc-types-admin = { version = "1.0.30", default-features = false }
 alloy-rpc-types-anvil = { version = "1.0.30", default-features = false }
 alloy-rpc-types-beacon = { version = "1.0.30", default-features = false }
@@ -512,36 +520,31 @@
 alloy-signer = { version = "1.0.30", default-features = false }
 alloy-signer-local = { version = "1.0.30", default-features = false }
 alloy-transport = { version = "1.0.30" }
-alloy-transport-http = { version = "1.0.30", features = ["reqwest-rustls-tls"], default-features = false }
+alloy-transport-http = { version = "1.0.30", features = [
+    "reqwest-rustls-tls",
+], default-features = false }
 alloy-transport-ipc = { version = "1.0.30", default-features = false }
 alloy-transport-ws = { version = "1.0.30", default-features = false }
 alloy-block-access-list = { version = "1.0.30", default-features = false }
 
 # op
-<<<<<<< HEAD
-alloy-op-evm = { version = "0.18", default-features = false }
-alloy-op-hardforks = "0.3.0"
-op-alloy-rpc-types = { version = "0.18.12", default-features = false }
-op-alloy-rpc-types-engine = { version = "0.18.12", default-features = false }
-op-alloy-network = { version = "0.18.12", default-features = false }
-op-alloy-consensus = { version = "0.18.12", default-features = false }
-op-alloy-rpc-jsonrpsee = { version = "0.18.12", default-features = false }
-=======
-alloy-op-evm = { version = "0.20.1", default-features = false }
+alloy-op-evm = { version = "0.18.4", default-features = false }
 alloy-op-hardforks = "0.3.1"
 op-alloy-rpc-types = { version = "0.19.0", default-features = false }
 op-alloy-rpc-types-engine = { version = "0.19.0", default-features = false }
 op-alloy-network = { version = "0.19.0", default-features = false }
 op-alloy-consensus = { version = "0.19.0", default-features = false }
 op-alloy-rpc-jsonrpsee = { version = "0.19.0", default-features = false }
->>>>>>> 3ce0a381
 op-alloy-flz = { version = "0.13.1", default-features = false }
 
 # misc
 either = { version = "1.15.0", default-features = false }
 aquamarine = "0.6"
 auto_impl = "1"
-backon = { version = "1.2", default-features = false, features = ["std-blocking-sleep", "tokio-sleep"] }
+backon = { version = "1.2", default-features = false, features = [
+    "std-blocking-sleep",
+    "tokio-sleep",
+] }
 bincode = "1.3"
 bitflags = "2.4"
 boyer-moore-magiclen = "0.2.16"
@@ -562,9 +565,13 @@
 linked_hash_set = "0.1"
 lz4 = "1.28.1"
 modular-bitfield = "0.11.2"
-notify = { version = "8.0.0", default-features = false, features = ["macos_fsevent"] }
+notify = { version = "8.0.0", default-features = false, features = [
+    "macos_fsevent",
+] }
 nybbles = { version = "0.4.2", default-features = false }
-once_cell = { version = "1.19", default-features = false, features = ["critical-section"] }
+once_cell = { version = "1.19", default-features = false, features = [
+    "critical-section",
+] }
 parking_lot = "0.12"
 paste = "1.0"
 rand = "0.9"
@@ -644,7 +651,10 @@
 # crypto
 enr = { version = "0.13", default-features = false }
 k256 = { version = "0.13", default-features = false, features = ["ecdsa"] }
-secp256k1 = { version = "0.30", default-features = false, features = ["global-context", "recovery"] }
+secp256k1 = { version = "0.30", default-features = false, features = [
+    "global-context",
+    "recovery",
+] }
 # rand 8 for secp256k1
 rand_08 = { package = "rand", version = "0.8" }
 
