--- conflicted
+++ resolved
@@ -450,20 +450,6 @@
 reth-ress-provider = { path = "crates/ress/provider" }
 
 # revm
-<<<<<<< HEAD
-revm = { version = "22.0.1", default-features = false }
-revm-bytecode = { version = "3.0.0", default-features = false }
-revm-database = { version = "3.0.0", default-features = false }
-revm-state = { version = "3.0.0", default-features = false }
-revm-primitives = { version = "18.0.0", default-features = false }
-revm-interpreter = { version = "18.0.0", default-features = false }
-revm-inspector = { version = "3.0.0", default-features = false }
-revm-context = { version = "3.0.0", default-features = false }
-revm-context-interface = { version = "3.0.0", default-features = false }
-revm-database-interface = { version = "3.0.0", default-features = false }
-op-revm = { version = "3.0.2", default-features = false }
-revm-inspectors = "0.20.1"
-=======
 revm = { version = "26.0.1", default-features = false }
 revm-bytecode = { version = "5.0.0", default-features = false }
 revm-database = { version = "6.0.0", default-features = false }
@@ -476,7 +462,6 @@
 revm-database-interface = { version = "6.0.0", default-features = false }
 op-revm = { version = "7.0.1", default-features = false }
 revm-inspectors = "0.25.0"
->>>>>>> fcf58cb5
 
 # eth
 alloy-chains = { version = "0.2.0", default-features = false }
