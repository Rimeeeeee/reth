--- conflicted
+++ resolved
@@ -496,35 +496,6 @@
 
 alloy-hardforks = "0.4.5"
 
-<<<<<<< HEAD
-alloy-consensus = { version = "1.1.2", default-features = false }
-alloy-contract = { version = "1.1.2", default-features = false }
-alloy-eips = { version = "1.1.2", default-features = false }
-alloy-genesis = { version = "1.1.2", default-features = false }
-alloy-json-rpc = { version = "1.1.2", default-features = false }
-alloy-network = { version = "1.1.2", default-features = false }
-alloy-network-primitives = { version = "1.1.2", default-features = false }
-alloy-provider = { version = "1.1.2", features = ["reqwest"], default-features = false }
-alloy-pubsub = { version = "1.1.2", default-features = false }
-alloy-rpc-client = { version = "1.1.2", default-features = false }
-alloy-rpc-types = { version = "1.1.2", features = ["eth"], default-features = false }
-alloy-rpc-types-admin = { version = "1.1.2", default-features = false }
-alloy-rpc-types-anvil = { version = "1.1.2", default-features = false }
-alloy-rpc-types-beacon = { version = "1.1.2", default-features = false }
-alloy-rpc-types-debug = { version = "1.1.2", default-features = false }
-alloy-rpc-types-engine = { version = "1.1.2", default-features = false }
-alloy-rpc-types-eth = { version = "1.1.2", default-features = false }
-alloy-rpc-types-mev = { version = "1.1.2", default-features = false }
-alloy-rpc-types-trace = { version = "1.1.2", default-features = false }
-alloy-rpc-types-txpool = { version = "1.1.2", default-features = false }
-alloy-serde = { version = "1.1.2", default-features = false }
-alloy-signer = { version = "1.1.2", default-features = false }
-alloy-signer-local = { version = "1.1.2", default-features = false }
-alloy-transport = { version = "1.1.2" }
-alloy-transport-http = { version = "1.1.2", features = ["reqwest-rustls-tls"], default-features = false }
-alloy-transport-ipc = { version = "1.1.2", default-features = false }
-alloy-transport-ws = { version = "1.1.2", default-features = false }
-=======
 alloy-consensus = { version = "1.1.3", default-features = false }
 alloy-contract = { version = "1.1.3", default-features = false }
 alloy-eips = { version = "1.1.3", default-features = false }
@@ -553,7 +524,6 @@
 alloy-transport-ipc = { version = "1.1.3", default-features = false }
 alloy-transport-ws = { version = "1.1.3", default-features = false }
 
->>>>>>> 4f1e486b
 # op
 alloy-op-evm = { version = "0.24.2", default-features = false }
 alloy-op-hardforks = "0.4.3"
