--- conflicted
+++ resolved
@@ -139,7 +139,6 @@
               # - debug_
 
           # consume-engine
-<<<<<<< HEAD
           - sim: ethereum/eest/consume-engine
             limit: .*tests/amsterdam.*
           # - sim: ethereum/eest/consume-engine
@@ -174,46 +173,6 @@
           #   limit: .*tests/homestead.*
           # - sim: ethereum/eest/consume-rlp
           #   limit: .*tests/frontier.*
-=======
-          - sim: ethereum/eels/consume-engine
-            limit: .*tests/osaka.*
-          - sim: ethereum/eels/consume-engine
-            limit: .*tests/prague.*
-          - sim: ethereum/eels/consume-engine
-            limit: .*tests/cancun.*
-          - sim: ethereum/eels/consume-engine
-            limit: .*tests/shanghai.*
-          - sim: ethereum/eels/consume-engine
-            limit: .*tests/berlin.*
-          - sim: ethereum/eels/consume-engine
-            limit: .*tests/istanbul.*
-          - sim: ethereum/eels/consume-engine
-            limit: .*tests/homestead.*
-          - sim: ethereum/eels/consume-engine
-            limit: .*tests/frontier.*
-          - sim: ethereum/eels/consume-engine
-            limit: .*tests/paris.*
-
-          # consume-rlp
-          - sim: ethereum/eels/consume-rlp
-            limit: .*tests/osaka.*
-          - sim: ethereum/eels/consume-rlp
-            limit: .*tests/prague.*
-          - sim: ethereum/eels/consume-rlp
-            limit: .*tests/cancun.*
-          - sim: ethereum/eels/consume-rlp
-            limit: .*tests/shanghai.*
-          - sim: ethereum/eels/consume-rlp
-            limit: .*tests/berlin.*
-          - sim: ethereum/eels/consume-rlp
-            limit: .*tests/istanbul.*
-          - sim: ethereum/eels/consume-rlp
-            limit: .*tests/homestead.*
-          - sim: ethereum/eels/consume-rlp
-            limit: .*tests/frontier.*
-          - sim: ethereum/eels/consume-rlp
-            limit: .*tests/paris.*
->>>>>>> bec4d7c4
     needs:
       - prepare-reth
       - prepare-hive
